<div x-data="alpineAgents()" x-init="initPage()" id="main-content">

    <!-- PAGE HEADER -->

<<<<<<< HEAD
    <div>
=======
    <div x-ref="header">
>>>>>>> dcc17c6e
        <h2>Agents</h2>
        <p>
            You must deploy at least 1 agent in order to run an operation. Groups are collections of agents so hosts can be compromised simultaneously.
        </p>
    </div>
    <hr>

    <!-- AGENTS TABLE AND CONFIGURATION -->

    <div>
        <div class="buttons">
            <button class="button is-primary is-small" @click="showDeployModal = true">
                <span class="icon"><i class="fas fa-plus"></i></span>
                <span>Deploy an agent</span>
            </button>
            <button class="button is-primary is-small" @click="showConfigModal = true">
                <span class="icon"><i class="fas fa-cog"></i></span>
                <span>Configuration</span>
            </button>
        </div>
        <table class="table is-striped is-fullwidth" x-show="agents.length">
            <thead>
                <tr>
                    <td><b>id (paw)</b></td>
                    <td><b>host</b></td>
                    <td><b>group</b></td>
                    <td><b>platform</b></td>
                    <td><b>contact</b></td>
                    <td><b>pid</b></td>
                    <td><b>privilege</b></td>
                    <td><b>last seen</b></td>
                    <td></td>
                </tr>
            </thead>
            <tbody>
                <template x-for="(agent, index) of agents" :key="agent.paw">
<<<<<<< HEAD
                    <tr @click="selectedAgent = agent; showDetailsModal = true;">
=======
                    <tr @click="selectedAgent = agent; showDetailsModal = true;" class="pointer">
>>>>>>> dcc17c6e
                        <td x-text="agent.paw"></td>
                        <td x-text="agent.host"></td>
                        <td>
                            <span class="tag" x-bind:class="agent.group" x-text="agent.group"></span>
                        </td>
                        <td x-text="agent.platform"></td>
                        <td x-text="agent.contact"></td>
                        <td x-text="agent.pid"></td>
                        <td x-text="agent.privilege"></td>
                        <td x-text="new Date(agent.last_seen).toLocaleString()"></td>
                        <td class="has-text-centered"><button class="delete is-danger" @click.stop="removeAgent(agent.paw, index)"></button></td>
                    </tr>
                </template>
            </tbody>
        </table>
        <div class="has-text-centered content" x-show="!agents.length">
           <p>You have no deployed agents.</p> 
        </div>
    </div>
<<<<<<< HEAD

    <!-- MODALS -->

=======

    <!-- MODALS -->

>>>>>>> dcc17c6e
    <div class="modal" x-bind:class="{ 'is-active': showDeployModal }">
        <div class="modal-background" @click="showDeployModal = false"></div>
        <div class="modal-card wide">
            <header class="modal-card-head">
                <p class="modal-card-title">Deploy an agent</p>
            </header>
            <section class="modal-card-body">
                <form class="has-text-centered">
                    <div class="field">
                        <label class="label">Agent</label>
                        <div class="control">
                            <div class="select is-small">
                                <select x-model="selectedAbilityId" x-on:change="selectAbility()">
                                    <option disabled selected value="">Choose an agent</option>
<<<<<<< HEAD
                                    <template x-for="ability of abilities" :key="ability.ability_id">
=======
                                    <template x-for="ability of deploymentAbilities" :key="ability.ability_id">
>>>>>>> dcc17c6e
                                        <option x-bind:value="ability.ability_id" x-text="`${ability.name} | ${ability.description}`"></option>
                                    </template>
                                </select>
                            </div>
                        </div>
                    </div>
                    <div class="field">
                        <label class="label">Platform</label>
                        <div class="control is-flex is-flex-direction-row is-justify-content-center">
                            <div class="has-text-centered platform" x-bind:class="{ 'selected': !selectedPlatform }" @click="changePlatform('')">
                                <span class="icon is-large"><i class="far fa-2x fa-circle"></i></span>
                                <br> all 
                            </div>
                            <div class="has-text-centered platform" x-bind:class="{ 'selected': selectedPlatform === 'linux' }" x-show="platforms.includes('linux')" @click="changePlatform('linux')">
                                <span class="icon is-large"><i class="fab fa-2x fa-linux"></i></span>
                                <br> linux 
                            </div>
                            <div class="has-text-centered platform" x-bind:class="{ 'selected': selectedPlatform === 'windows' }" x-show="platforms.includes('windows')" @click="changePlatform('windows')">
                                <span class="icon is-large"><i class="fab fa-2x fa-windows"></i></span>
                                <br> windows 
                            </div>
                            <div class="has-text-centered platform" x-bind:class="{ 'selected': selectedPlatform === 'darwin' }" x-show="platforms.includes('darwin')" @click="changePlatform('darwin')">
                                <span class="icon is-large"><i class="fab fa-2x fa-apple"></i></span>
                                <br> darwin 
                            </div>
                        </div>
                    </div>
                </form>
                <form class="command-fields">
                    <template x-for="field of agentFields" :key="field.name">
                        <div class="field is-horizontal">
                            <div class="field-label is-normal">
                                <label class="label" x-text="field.name"></label>
                            </div>
                            <div class="field-body">
                                <div class="field has-addons">
                                    <div class="control is-expanded">
                                        <input class="input is-small" type="text" x-model="field.value">
                                    </div>
                                    <div class="control">
                                        <a class="button is-small has-tooltip-arrow" data-tooltip="Reset to default" @click="field.value = agentFieldConfig[field.name]">
                                            <span class="icon"><i class="fas fa-undo"></i></span>
                                        </a>
                                    </div>
                                </div>
                            </div>
                        </div>
                    </template>
                </form>
                <hr x-show="filteredCommands.length">
                <div>
                    <template x-for="command of filteredCommands" :key="command.command">
                        <div class="command-container container">
                            <div class="tags are-medium has-addons">
                                <span class="tag is-black">
                                    <span class="icon">
                                        <i class="fab" x-bind:class="{ 'fa-windows': command.platform === 'windows', 'fa-linux': command.platform === 'linux', 'fa-apple': command.platform === 'darwin' }"></i>
                                    </span>
                                </span>
                                <span class="tag is-dark" x-text="command.executor"></span>
                                <span class="tag" x-text="command.description"></span>
                            </div>
                            <div class="box container">
                                <pre class="box" x-text="getCommandField(command.command)"></pre>
                                <a class="button is-small is-outlined copy-button" @click="copyCommandToClipboard(getCommandField(command.command))">
                                    <span class="icon"><i class="far fa-lg fa-copy"></i></span>
                                    <span>Copy</span>
                                </a>
                            </div>
                            <p class="has-text-centered" x-show="command.variations.length"><b>Variations</b></p>
                            <template x-for="variation of command.variations" :key="variation.command">
                                <div class="content">
                                    <div class="tags are-medium has-addons">
                                        <span class="tag is-black">
                                            <span class="icon">
                                                <i class="fab" x-bind:class="{ 'fa-windows': command.platform === 'windows', 'fa-linux': command.platform === 'linux', 'fa-apple': command.platform === 'darwin' }"></i>
                                            </span>
                                        </span>
                                        <span class="tag is-dark" x-text="command.executor"></span>
                                        <span class="tag" x-text="variation.description"></span>
                                    </div>
                                    <div class="box container">
                                        <pre class="box" x-text="getCommandField(variation.command).replaceAll(';', ';\n')"></pre>
                                        <a class="button is-small is-outlined copy-button" @click="copyCommandToClipboard(getCommandField(variation.command))">
                                            <span class="icon"><i class="far fa-lg fa-copy"></i></span>
                                            <span>Copy</span>
                                        </a>
                                    </div>
                                </div>
                            </template>
                        </div>
                    </template>
                </div>
            </section>
            <footer class="modal-card-foot">
                <button class="button is-small" @click="showDeployModal = false">Done</button>
            </footer>
        </div>
    </div>

    <div class="modal" x-bind:class="{ 'is-active': showConfigModal }">
        <div class="modal-background" @click="showConfigModal = false"></div>
        <div class="modal-card">
            <header class="modal-card-head">
                <p class="modal-card-title">Agent Configuration</p>
            </header>
            <section class="modal-card-body">
                <table>
                    <col width="35%">
                    <col width="65%">
                    <tbody>
                        <tr>
                            <th class="has-text-right">
                                <span class="has-tooltip-multiline has-tooltip-bottom" data-tooltip="Set the minimum and maximum seconds the agent will take to beacon home.">Beacon Timers (s)</span>
                            </th>
<<<<<<< HEAD
                            <td class="is-align-items-center is-flex is-align-items-center">
                                Min:&nbsp;<input class="input is-small is-small-number" type="number" placeholder="30" x-model="agentConfig.sleep_min">&nbsp;&nbsp;&nbsp;
                                Max:&nbsp;<input class="input is-small is-small-number" type="number" placeholder="60" x-model="agentConfig.sleep_max"> 
=======
                            <td>
                                <div class="is-align-items-center is-flex is-align-items-center">
                                    Min:&nbsp;<input class="input is-small is-small-number" type="number" placeholder="30" x-model="agentConfig.sleep_min" x-bind:class="{ 'is-danger': fieldErrorsConfig.includes('sleep_min') }">&nbsp;&nbsp;&nbsp;
                                    Max:&nbsp;<input class="input is-small is-small-number" type="number" placeholder="60" x-model="agentConfig.sleep_max" x-bind:class="{ 'is-danger': fieldErrorsConfig.includes('sleep_max') }">
                                </div>
                                <p x-show="fieldErrorsConfig.includes('sleep_min') || fieldErrorsConfig.includes('sleep_max')" class="help is-danger">This field is required.</p> 
>>>>>>> dcc17c6e
                            </td>
                        </tr>
                        <tr>
                            <th class="has-text-right">
                                <span class="has-tooltip-multiline" data-tooltip="Set the number of seconds to wait, once the server is unreachable, before killing an agent.">Watchdog Timer (s)</span>
                            </th>
                            <td>
<<<<<<< HEAD
                                <input class="input is-small is-small-number" type="number" placeholder="0" x-model="agentConfig.watchdog">
=======
                                <input class="input is-small is-small-number" type="number" placeholder="0" x-model="agentConfig.watchdog" x-bind:class="{ 'is-danger': fieldErrorsConfig.includes('watchdog') }">
                                <p x-show="fieldErrorsConfig.includes('watchdog')" class="help is-danger">This field is required.</p>
>>>>>>> dcc17c6e
                            </td>
                        </tr>
                        <tr>
                            <th class="has-text-right">
                                <span class="has-tooltip-multiline" data-tooltip="Set the number of seconds to wait before marking a missing agent as untrusted. Operations will not generate new links for untrusted agents.">Untrusted Timer (s)</span> *
                            </th>
                            <td>
<<<<<<< HEAD
                                <input class="input is-small is-small-number" type="number" placeholder="90" x-model="agentConfig.untrusted_timer">
=======
                                <input class="input is-small is-small-number" type="number" placeholder="90" x-model="agentConfig.untrusted_timer" x-bind:class="{ 'is-danger': fieldErrorsConfig.includes('untrusted_timer') }">
                                <p x-show="fieldErrorsConfig.includes('untrusted_timer')" class="help is-danger">This field is required.</p>
>>>>>>> dcc17c6e
                            </td>
                        </tr>
                        <tr>
                            <th class="has-text-right">
                                <span class="has-tooltip-multiline" data-tooltip="The base name of newly-spawned agents. If necessary, an extension will be added when an agent is created.">Implant Name</span>
                            </th>
                            <td>
<<<<<<< HEAD
                                <input class="input is-small" type="text" placeholder="splunkd" x-model="agentConfig.implant_name">
=======
                                <input class="input is-small" type="text" placeholder="splunkd" x-model="agentConfig.implant_name" x-bind:class="{ 'is-danger': fieldErrorsConfig.includes('implant_name') }">
                                <p x-show="fieldErrorsConfig.includes('implant_name')" class="help is-danger">This field is required.</p>
>>>>>>> dcc17c6e
                            </td>
                        </tr>
                        <tr>
                            <th class="has-text-right">
                                <span class="has-tooltip-multiline" data-tooltip="A list of ability IDs to be run on a new agent beacon. By default, this is set to run a command which clears command history.">Bootstrap Abilities</span>
                            </th>
                            <td>
<<<<<<< HEAD
                                <input class="input is-small" type="text" placeholder="43b3754c-def4-4699-a673-1d85648fda6a" x-model="agentConfig.bootstrap_abilities">
=======
                                <div class="field is-grouped is-grouped-multiline">
                                    <template x-for="(abilityId, index) of agentConfig.bootstrap_abilities">
                                        <div class="control">
                                            <div class="tags has-addons">
                                                <a class="tag is-info" x-text="getAbilityName(abilityId)" x-bind:data-tooltip="getAbilityDescription(abilityId)"></a>
                                                <a class="tag is-delete" @click="agentConfig.bootstrap_abilities.splice(index, 1)"></a>
                                            </div>
                                        </div>
                                    </template>
                                    <div class="control">
                                        <div class="tags has-addons">
                                            <a class="tag is-primary" @click="isAddingBootstrapAbility = true" x-show="!isAddingBootstrapAbility">+</a>
                                        </div>
                                    </div>
                                </div>
                                <div class="field has-addons" x-show="isAddingBootstrapAbility">
                                    <div class="control is-expanded">
                                        <input class="input is-small" placeholder="Search for an ability..." x-model="abilitySearchQuery" x-on:keyup="searchForAbility()">
                                        <div class="search-results">
                                            <template x-for="result of abilitySearchResults" :key="result.ability_id">
                                                <p @click="addBootstrapAbility(result.ability_id)" x-text="result.name"></p>
                                            </template>
                                        </div>
                                    </div>
                                    <div class="control">
                                        <a class="button is-small" @click="isAddingBootstrapAbility = false">Cancel</a>
                                    </div>
                                </div>
>>>>>>> dcc17c6e
                            </td>
                        </tr>
                    </tbody>
                </table>
                <p class="help">* A global setting that will effect any new or existing agents.</p>
            </section>
            <footer class="modal-card-foot">
                <button class="button is-primary is-small" @click="saveAgentConfig()">Save</button>
                <button class="button is-small" @click="showConfigModal = false">Cancel</button>
            </footer>
        </div>
    </div>

    <div class="modal" x-bind:class="{ 'is-active': showDetailsModal }">
        <div class="modal-background" @click="showDetailsModal = false"></div>
        <div class="modal-card">
            <header class="modal-card-head">
<<<<<<< HEAD
                <p class="modal-card-title">Agent Configuration</p>
            </header>
            <section class="modal-card-body">
                <p class="has-text-weight-bold">Settings</p>
                <!-- <table>
=======
                <p class="modal-card-title">Agent Details</p>
            </header>
            <section class="modal-card-body">
                <p class="has-text-weight-bold">Settings</p>
                <table>
>>>>>>> dcc17c6e
                    <col width="30%">
                    <col width="70%">
                    <tbody>
                        <tr>
                            <th class="has-text-right">Contact</th>
                            <td>
                                <div class="select is-small">
<<<<<<< HEAD
                                    <select x-model="selectedAgent.contact">
=======
                                    <select x-model="selectedAgent.pending_contact">
>>>>>>> dcc17c6e
                                        <template x-for="contact of selectedAgent.available_contacts" :key="contact">
                                            <option x-bind:value="contact" x-text="contact"></option>
                                        </template>
                                    </select>
                                </div>
                            </td>
                        </tr>
                        <tr>
                            <th class="has-text-right">Group</th>
                            <td>
<<<<<<< HEAD
                                <input class="input is-small" type="text" x-model="selectedAgent.group">
=======
                                <input class="input is-small" type="text" x-model="selectedAgent.group" x-bind:class="{ 'is-danger': fieldErrorsAgent.includes('group') }">
                                <p x-show="fieldErrorsAgent.includes('group')" class="help is-danger">This field is required.</p>
>>>>>>> dcc17c6e
                            </td>
                        </tr>
                        <tr>
                            <th class="has-text-right">Sleep Timer</th>
<<<<<<< HEAD
                            <td class="is-align-items-center is-flex is-align-items-center">
                                Min:&nbsp;<input class="input is-small is-small-number" type="number" placeholder="30" x-model="selectedAgent.sleep_min">&nbsp;&nbsp;&nbsp;
                                Max:&nbsp;<input class="input is-small is-small-number" type="number" placeholder="60" x-model="selectedAgent.sleep_max"> 
=======
                            <td>
                                <div class="is-align-items-center is-flex is-align-items-center">
                                    Min:&nbsp;<input class="input is-small is-small-number" type="number" placeholder="30" x-model="selectedAgent.sleep_min" x-bind:class="{ 'is-danger': fieldErrorsAgent.includes('sleep_min') }">&nbsp;&nbsp;&nbsp;
                                    Max:&nbsp;<input class="input is-small is-small-number" type="number" placeholder="60" x-model="selectedAgent.sleep_max" x-bind:class="{ 'is-danger': fieldErrorsAgent.includes('sleep_max') }">
                                </div>
                                <p x-show="fieldErrorsAgent.includes('sleep_min') || fieldErrorsAgent.includes('sleep_max')" class="help is-danger">This field is required.</p>
>>>>>>> dcc17c6e
                            </td>
                        </tr>
                        <tr>
                            <th class="has-text-right">Watchdog Timer</th>
                            <td>
<<<<<<< HEAD
                                <input class="input is-small is-small-number" type="number" x-model="selectedAgent.watchdog">
                            </td>
                        </tr>
                    </tbody>
                </table> -->
                <button class="button is-small is-fullwidth is-primary">Save Settings</button>
=======
                                <input class="input is-small is-small-number" type="number" x-model="selectedAgent.watchdog" x-bind:class="{ 'is-danger': fieldErrorsAgent.includes('watchdog') }">
                                <p x-show="fieldErrorsAgent.includes('watchdog')" class="help is-danger">This field is required.</p>
                            </td>
                        </tr>
                    </tbody>
                </table>
                <button class="button is-small is-fullwidth is-primary" @click="saveAgent()">Save Settings</button>
>>>>>>> dcc17c6e
                <hr>
                <p class="has-text-weight-bold">Agent Details</p>
                <table>
                    <col width="30%">
                    <col width="70%">
                    <tbody>
                        <tr>
                            <th class="has-text-right">Host</th>
                            <td x-text="`${selectedAgent.host} (${selectedAgent.host_ip_addrs})`"></td>
                        </tr>
                        <tr>
                            <th class="has-text-right">Username</th>
                            <td x-text="selectedAgent.username"></td>
                        </tr>
                        <tr>
                            <th class="has-text-right">Privilege</th>
                            <td x-text="selectedAgent.privilege"></td>
                        </tr>
                        <tr>
                            <th class="has-text-right">Last Seen</th>
                            <td x-text="selectedAgent.last_seen"></td>
                        </tr>
                        <tr>
                            <th class="has-text-right">Created</th>
                            <td x-text="selectedAgent.created"></td>
                        </tr>
                        <tr>
                            <th class="has-text-right">Architecture</th>
                            <td x-text="selectedAgent.architecture"></td>
                        </tr>
                        <tr>
                            <th class="has-text-right">Platform</th>
                            <td x-text="selectedAgent.platform"></td>
                        </tr>
                        <tr>
                            <th class="has-text-right">PID</th>
                            <td x-text="selectedAgent.pid"></td>
                        </tr>
                        <tr>
                            <th class="has-text-right">PPID</th>
                            <td x-text="selectedAgent.ppid"></td>
                        </tr>
                        <tr>
                            <th class="has-text-right">Executable Name</th>
                            <td x-text="selectedAgent.exe_name"></td>
                        </tr>
                        <tr>
                            <th class="has-text-right">Location</th>
                            <td x-text="selectedAgent.location"></td>
                        </tr>
                        <tr>
                            <th class="has-text-right">Executors</th>
                            <td x-text="selectedAgent.executors"></td>
                        </tr>
                        <tr>
                            <th class="has-text-right">Host IP Addresses</th>
                            <td x-text="selectedAgent.host_ip_addrs"></td>
                        </tr>
                        <tr>
                            <th class="has-text-right">Peer-to-Peer Proxy Receivers</th>
                            <td x-text="(selectedAgent.proxy_receivers && Object.keys(selectedAgent.proxy_receivers).length) ? Object.keys(selectedAgent.proxy_receivers) : 'No local P2P proxy receivers active.'"></td>
                        </tr>
                        <tr>
                            <th class="has-text-right">Peer-to-Peer Proxy Chain</th>
                            <td x-text="(selectedAgent.proxy_chain && selectedAgent.proxy_chain.length) ? selectedAgent.proxy_chain.join(', ') : 'Not using P2P agents to reach C2.'"></td>
                        </tr>
                    </tbody>
                </table>
            </section>
            <footer class="modal-card-foot">
                <nav class="level">
                    <div class="level-left">
                        <div class="level-item">
                            <button class="button is-danger is-small" @click="killAgent(selectedAgent)">
<<<<<<< HEAD
                                <span class="icon"><i class="fas fa-exclamation-triangle"></i></span>
=======
                                <span class="icon"><i class="fas fa-skull-crossbones"></i></span>
>>>>>>> dcc17c6e
                                <span>Kill Agent</span>
                            </button>
                        </div>
                    </div>
                    <div class="level-right">
                        <div class="level-item">
                            <button class="button is-small" @click="showDetailsModal = false">Close</button>
                        <div>
                    </div>
                </nav>
            </footer>
        </div>
    </div>


</div>

<script>
<<<<<<< HEAD
    let abilitiesOld = {{ abilities | tojson }}

     function alpineAgents() {
=======
    function alpineAgents() {
>>>>>>> dcc17c6e
        return {
            // Core variables
            agents: [],
            abilities: [],
<<<<<<< HEAD
=======
            deploymentAbilities: [],
>>>>>>> dcc17c6e
            selectedAbilityId: '',
            selectedAbility: {},
            platforms: [],
            selectedPlatform: '',
<<<<<<< HEAD
            selectedAgent: { contact: '' },

            agentConfig: {},
=======
            selectedAgent: { available_contacts: [] },

            agentConfig: { bootstrap_abilities: [] },
>>>>>>> dcc17c6e
            agentFields: [],
            agentFieldConfig: {},
            deployCommands: [],
            filteredCommands: [],
<<<<<<< HEAD
            refreshAgentInterval: undefined,
=======
            pageOpen: true,

            isAddingBootstrapAbility: false,
            abilitySearchQuery: [],
            abilitySearchResults: [],
>>>>>>> dcc17c6e

            // Modals
            showDeployModal: false,
            showConfigModal: false,
            showDetailsModal: false,

<<<<<<< HEAD
=======
            // Input validation
            requiredFieldsConfig: ['sleep_min', 'sleep_max', 'watchdog', 'untrusted_timer', 'implant_name'],
            fieldErrorsConfig: [],
            requiredFieldsAgent: ['group', 'sleep_min', 'sleep_max', 'watchdog'],
            fieldErrorsAgent: [],

>>>>>>> dcc17c6e
            initPage() {
                apiV2('GET', '/api/v2/agents').then((agents) => {
                    this.agents = agents;
                    return apiV2('GET', '/api/v2/config/agents');
                }).then((agentConfig) => {
                    this.agentConfig = agentConfig;
<<<<<<< HEAD
                    this.abilities = [];
                    Object.keys(abilitiesOld).forEach((abilityId) => {
                        this.abilities.push(abilitiesOld[abilityId][0])
                    });
                    this.refreshAgentInterval = setInterval(this.refreshAgents, 3000);
                }).catch((error) => {
                    toast('Error initializing page', false);
                    console.error(`Error initializing page: ${error}`);
                });

                // Listen for when all elements on the page are destroyed, which means the tab was closed
                // If the tab is closed, we don't want to keep refreshing the agents list
                let observer = new MutationObserver((mutationsList) => {
                    if (mutationsList.every(mutation => mutation.addedNodes.length === 0 && mutation.removedNodes.length > 0)) {
                        console.log('page exit')
                        clearInterval(this.refreshAgentInterval);
=======
                    return apiV2('GET', '/api/v2/abilities');
                }).then(async (allAbilities) => {
                    this.abilities = allAbilities;
                    this.agentConfig.deployments.forEach((abilityId) => {
                        let match = allAbilities.find((ability) => ability.ability_id === abilityId);
                        if (match) this.deploymentAbilities.push(match);
                    });

                    // While the agents tab is open, keep checking for new/killed agents
                    function sleep(ms) {
                        return new Promise((resolve) => setTimeout(resolve, ms));
                    }
                    while (this.$refs.header) {
                        await sleep(3000);
                        this.refreshAgents();
>>>>>>> dcc17c6e
                    }
                }).catch((error) => {
                    toast('Error initializing page', false);
                    console.error(`Error initializing page: ${error}`);
                });
            },

            refreshAgents() {
                apiV2('GET', '/api/v2/agents').then((agents) => {
                    this.agents = agents;
                }).catch((error) => {
                    toast('Error refreshing agents', false);
                    console.error(error);
                });
<<<<<<< HEAD

                observer.observe(document.getElementById('main-content'), { childList: true, subtree: true });
            },

            refreshAgents() {
                apiV2('GET', '/api/v2/agents').then((agents) => {
                    this.agents = agents;
                    console.log(this.agents)
                }).catch((error) => {
                    toast('Error refreshing agents', false);
                    console.error(error);
                });
            },

            selectAbility() {
                this.selectedAbility = this.abilities.find((ability) => ability.ability_id === this.selectedAbilityId);
=======
            },

            selectAbility() {
                this.selectedAbility = this.deploymentAbilities.find((ability) => ability.ability_id === this.selectedAbilityId);
>>>>>>> dcc17c6e
                this.platforms = [...new Set(this.selectedAbility.executors.map((executor) => executor.platform))];
                if (!this.platforms.includes(this.selectedPlatform)) this.selectedPlatform = '';

                apiV2('GET', `/api/v2/deploy_commands/${this.selectedAbilityId}`).then((data) => {
                    this.deployCommands = data.abilities;
                    this.agentFieldConfig = data.app_config;
                    this.filterAbilityPlatforms();
                }).catch((error) => {
                    toast('Error loading the agent.', false);
                    console.error(`Error loading the agent: ${error}`);
                });
            },

            changePlatform(platform) {
                this.selectedPlatform = platform;
                this.filterAbilityPlatforms();
            },

            filterAbilityPlatforms() {
                if (!this.selectedPlatform) {
                    this.filteredCommands = this.deployCommands;
                } else {
                    this.filteredCommands = this.deployCommands.filter((ability) => ability.platform === this.selectedPlatform);
                }

                let fields = [];
                this.agentFields = [];
                this.filteredCommands.forEach((command) => {
                    fields = fields.concat([...command.command.matchAll(/#{(.*?)}/gm)].map((field) => field[1]));
                });
                fields = [...new Set(fields)];
                fields.forEach((field) => {
                    this.agentFields.push({ name: field, value: this.agentFieldConfig[field] });
                });
            },

            getCommandField(command) {
<<<<<<< HEAD
                this.agentFields.forEach((field) => { 
                    command = command.replaceAll(`#{${field.name}}`, field.value)
=======
                this.agentFields.forEach((field) => {
                    command = command.replaceAll(`#{${field.name}}`, field.value);
>>>>>>> dcc17c6e
                });
                return command;
            },

            copyCommandToClipboard(command) {
                navigator.clipboard.writeText(command.replaceAll('\n', ''));
                toast('Copied command to clipboard!', true);
            },

<<<<<<< HEAD
            saveAgentConfig() {
=======
            getAbilityName(id) {
                return (!id || !this.abilities.length) ? '' : this.abilities.find((ability) => ability.ability_id === id).name;
            },

            getAbilityDescription(id) {
                return (!id || !this.abilities.length) ? '' : this.abilities.find((ability) => ability.ability_id === id).description;
            },

            searchForAbility() {
                this.abilitySearchResults = [];
                if (!this.abilitySearchQuery) return;
                this.abilities.forEach((ability) => {
                    if (ability.name.toLowerCase().indexOf(this.abilitySearchQuery.toLowerCase()) > -1) {
                        this.abilitySearchResults.push({
                            ability_id: ability.ability_id,
                            name: ability.name
                        });
                    }
                });
            },

            addBootstrapAbility(id) {
                this.agentConfig.bootstrap_abilities.push(id);
                this.abilitySearchQuery = '';
                this.abilitySearchResults = [];
                this.isAddingBootstrapAbility = false;
            },

            saveAgent() {
                this.fieldErrorsAgent = validateInputs(this.selectedAgent, this.requiredFieldsAgent);
                if (this.fieldErrorsAgent.length) return;

                apiV2('PATCH', `/api/v2/agents/${this.selectedAgent.paw}`, this.selectedAgent).then((response) => {
                    toast('Agent saved', true);
                }).catch((error) => {
                    toast('Error killing the agent', false);
                    console.error(error);
                });
            },

            saveAgentConfig() {
                this.fieldErrorsConfig = validateInputs(this.agentConfig, this.requiredFieldsConfig);
                if (this.fieldErrorsConfig.length) return;

>>>>>>> dcc17c6e
                let reqBody = { ...this.agentConfig };
                delete reqBody.deployments;
                apiV2('PATCH', '/api/v2/config/agents', reqBody).then((response) => {
                    this.showConfigModal = false;
                    toast('Configuration saved.', true);
                }).catch((error) => {
                    toast('Error saving the configuration.', false);
                    console.error(error);
                });
            },

            removeAgent(paw, index) {
                apiV2('DELETE', `/api/v2/agents/${paw}`).then(() => {
                    this.agents.splice(index, 1);
<<<<<<< HEAD
                    toast('Agent has been removed, but may reappear if it beacons again.', true)
                }).catch((error) => {
                    toast('Error removing the agent', false);
                    console.error(error);
                })
=======
                    toast('Agent has been removed, but may reappear if it beacons again.', true);
                }).catch((error) => {
                    toast('Error removing the agent', false);
                    console.error(error);
                });
>>>>>>> dcc17c6e
            },

            killAgent(agent) {
                if (confirm(`Are you sure you want to kill agent "${agent.paw}"?`)) {
<<<<<<< HEAD
                    let reqBody = agent;
                    reqBody.watchdog = 1;
                    reqBody.sleep_min = 3;
                    reqBody.sleep_max = 3;
           
                    apiV2('PATCH', `/api/v2/agents/${agent.paw}`, reqBody).then((response) => {
                        this.agents.splice(this.agents.findIndex((a) => a.paw === agent.paw), 1);
                        toast('Agent will be kill after its next beacon.', true)
                    }).catch((error) => {
                        toast('Error killing the agent', false);
                        console.error(error);
                    })
=======
                    let reqBody = {
                        watchdog: 1,
                        sleep_min: 3,
                        sleep_max: 3
                    };

                    apiV2('PATCH', `/api/v2/agents/${agent.paw}`, reqBody).then((response) => {
                        this.agents.splice(this.agents.findIndex((a) => a.paw === agent.paw), 1);
                        toast('Agent will be killed after its next beacon.', true);
                    }).catch((error) => {
                        toast('Error killing the agent', false);
                        console.error(error);
                    });
>>>>>>> dcc17c6e
                    this.showDetailsModal = false;
                }
            }
        };
    }

    // # sourceURL=agents.js
</script>

<style>

    td {
        height: 48px;
    }

    pre {
        margin-bottom: 10px;
    }
    pre.box {
        margin-bottom: 0;
        margin-top: 10px;
    }

    .command-container {
        background-color: #262626;
        border-radius: 4px;
        margin: 30px;
<<<<<<< HEAD
    }

    .command-fields {
        padding: 0 250px;
    }

    .is-small-number {
        width: 80px;
    }

    .copy-button {
        position: absolute;
        top: 10px;
        right: 10px;
    }

    .level {
        width: 100%;
    }

    .platform {
        width: 80px;
        border-radius: 4px;
        padding: 5px;
        margin: 5px;
        font-family: monospace;
        border: 1px solid transparent;
    }
    .platform:hover {
        background-color: #484848;
        cursor: pointer; 
    }
    .platform.selected {
        border: 1px solid white;
    }

    .tag.blue {
        background-color: #191970;
    }
    .tag.red {
        background-color: #8B0000;
=======
    }

    .command-fields {
        padding: 0 250px;
    }

    .is-small-number {
        width: 80px;
    }

    .copy-button {
        position: absolute;
        top: 10px;
        right: 10px;
    }

    .level {
        width: 100%;
    }

    .platform {
        width: 80px;
        border-radius: 4px;
        padding: 5px;
        margin: 5px;
        font-family: monospace;
        border: 1px solid transparent;
    }
    .platform:hover {
        background-color: #484848;
        cursor: pointer; 
    }
    .platform.selected {
        border: 1px solid white;
    }

    .pointer {
        cursor: pointer;
    }

    .search-results {
        overflow-y: scroll;
        max-height: 200px;
        background-color: #010101;
        border-radius: 0 4px;
    }
    .search-results p {
        margin-bottom: 0 !important;
        padding: 5px;
        cursor: pointer;
    }
    .search-results p:hover {
        background-color: #484848;
    }

    .tag.blue {
        background-color: #191970 !important;
    }
    .tag.red {
        background-color: #8B0000 !important;
>>>>>>> dcc17c6e
    }

</style><|MERGE_RESOLUTION|>--- conflicted
+++ resolved
@@ -2,11 +2,7 @@
 
     <!-- PAGE HEADER -->
 
-<<<<<<< HEAD
-    <div>
-=======
     <div x-ref="header">
->>>>>>> dcc17c6e
         <h2>Agents</h2>
         <p>
             You must deploy at least 1 agent in order to run an operation. Groups are collections of agents so hosts can be compromised simultaneously.
@@ -43,11 +39,7 @@
             </thead>
             <tbody>
                 <template x-for="(agent, index) of agents" :key="agent.paw">
-<<<<<<< HEAD
-                    <tr @click="selectedAgent = agent; showDetailsModal = true;">
-=======
                     <tr @click="selectedAgent = agent; showDetailsModal = true;" class="pointer">
->>>>>>> dcc17c6e
                         <td x-text="agent.paw"></td>
                         <td x-text="agent.host"></td>
                         <td>
@@ -67,15 +59,9 @@
            <p>You have no deployed agents.</p> 
         </div>
     </div>
-<<<<<<< HEAD
 
     <!-- MODALS -->
 
-=======
-
-    <!-- MODALS -->
-
->>>>>>> dcc17c6e
     <div class="modal" x-bind:class="{ 'is-active': showDeployModal }">
         <div class="modal-background" @click="showDeployModal = false"></div>
         <div class="modal-card wide">
@@ -90,11 +76,7 @@
                             <div class="select is-small">
                                 <select x-model="selectedAbilityId" x-on:change="selectAbility()">
                                     <option disabled selected value="">Choose an agent</option>
-<<<<<<< HEAD
-                                    <template x-for="ability of abilities" :key="ability.ability_id">
-=======
                                     <template x-for="ability of deploymentAbilities" :key="ability.ability_id">
->>>>>>> dcc17c6e
                                         <option x-bind:value="ability.ability_id" x-text="`${ability.name} | ${ability.description}`"></option>
                                     </template>
                                 </select>
@@ -210,18 +192,12 @@
                             <th class="has-text-right">
                                 <span class="has-tooltip-multiline has-tooltip-bottom" data-tooltip="Set the minimum and maximum seconds the agent will take to beacon home.">Beacon Timers (s)</span>
                             </th>
-<<<<<<< HEAD
-                            <td class="is-align-items-center is-flex is-align-items-center">
-                                Min:&nbsp;<input class="input is-small is-small-number" type="number" placeholder="30" x-model="agentConfig.sleep_min">&nbsp;&nbsp;&nbsp;
-                                Max:&nbsp;<input class="input is-small is-small-number" type="number" placeholder="60" x-model="agentConfig.sleep_max"> 
-=======
                             <td>
                                 <div class="is-align-items-center is-flex is-align-items-center">
                                     Min:&nbsp;<input class="input is-small is-small-number" type="number" placeholder="30" x-model="agentConfig.sleep_min" x-bind:class="{ 'is-danger': fieldErrorsConfig.includes('sleep_min') }">&nbsp;&nbsp;&nbsp;
                                     Max:&nbsp;<input class="input is-small is-small-number" type="number" placeholder="60" x-model="agentConfig.sleep_max" x-bind:class="{ 'is-danger': fieldErrorsConfig.includes('sleep_max') }">
                                 </div>
                                 <p x-show="fieldErrorsConfig.includes('sleep_min') || fieldErrorsConfig.includes('sleep_max')" class="help is-danger">This field is required.</p> 
->>>>>>> dcc17c6e
                             </td>
                         </tr>
                         <tr>
@@ -229,12 +205,8 @@
                                 <span class="has-tooltip-multiline" data-tooltip="Set the number of seconds to wait, once the server is unreachable, before killing an agent.">Watchdog Timer (s)</span>
                             </th>
                             <td>
-<<<<<<< HEAD
-                                <input class="input is-small is-small-number" type="number" placeholder="0" x-model="agentConfig.watchdog">
-=======
                                 <input class="input is-small is-small-number" type="number" placeholder="0" x-model="agentConfig.watchdog" x-bind:class="{ 'is-danger': fieldErrorsConfig.includes('watchdog') }">
                                 <p x-show="fieldErrorsConfig.includes('watchdog')" class="help is-danger">This field is required.</p>
->>>>>>> dcc17c6e
                             </td>
                         </tr>
                         <tr>
@@ -242,12 +214,8 @@
                                 <span class="has-tooltip-multiline" data-tooltip="Set the number of seconds to wait before marking a missing agent as untrusted. Operations will not generate new links for untrusted agents.">Untrusted Timer (s)</span> *
                             </th>
                             <td>
-<<<<<<< HEAD
-                                <input class="input is-small is-small-number" type="number" placeholder="90" x-model="agentConfig.untrusted_timer">
-=======
                                 <input class="input is-small is-small-number" type="number" placeholder="90" x-model="agentConfig.untrusted_timer" x-bind:class="{ 'is-danger': fieldErrorsConfig.includes('untrusted_timer') }">
                                 <p x-show="fieldErrorsConfig.includes('untrusted_timer')" class="help is-danger">This field is required.</p>
->>>>>>> dcc17c6e
                             </td>
                         </tr>
                         <tr>
@@ -255,12 +223,8 @@
                                 <span class="has-tooltip-multiline" data-tooltip="The base name of newly-spawned agents. If necessary, an extension will be added when an agent is created.">Implant Name</span>
                             </th>
                             <td>
-<<<<<<< HEAD
-                                <input class="input is-small" type="text" placeholder="splunkd" x-model="agentConfig.implant_name">
-=======
                                 <input class="input is-small" type="text" placeholder="splunkd" x-model="agentConfig.implant_name" x-bind:class="{ 'is-danger': fieldErrorsConfig.includes('implant_name') }">
                                 <p x-show="fieldErrorsConfig.includes('implant_name')" class="help is-danger">This field is required.</p>
->>>>>>> dcc17c6e
                             </td>
                         </tr>
                         <tr>
@@ -268,9 +232,6 @@
                                 <span class="has-tooltip-multiline" data-tooltip="A list of ability IDs to be run on a new agent beacon. By default, this is set to run a command which clears command history.">Bootstrap Abilities</span>
                             </th>
                             <td>
-<<<<<<< HEAD
-                                <input class="input is-small" type="text" placeholder="43b3754c-def4-4699-a673-1d85648fda6a" x-model="agentConfig.bootstrap_abilities">
-=======
                                 <div class="field is-grouped is-grouped-multiline">
                                     <template x-for="(abilityId, index) of agentConfig.bootstrap_abilities">
                                         <div class="control">
@@ -299,7 +260,6 @@
                                         <a class="button is-small" @click="isAddingBootstrapAbility = false">Cancel</a>
                                     </div>
                                 </div>
->>>>>>> dcc17c6e
                             </td>
                         </tr>
                     </tbody>
@@ -317,19 +277,11 @@
         <div class="modal-background" @click="showDetailsModal = false"></div>
         <div class="modal-card">
             <header class="modal-card-head">
-<<<<<<< HEAD
-                <p class="modal-card-title">Agent Configuration</p>
-            </header>
-            <section class="modal-card-body">
-                <p class="has-text-weight-bold">Settings</p>
-                <!-- <table>
-=======
                 <p class="modal-card-title">Agent Details</p>
             </header>
             <section class="modal-card-body">
                 <p class="has-text-weight-bold">Settings</p>
                 <table>
->>>>>>> dcc17c6e
                     <col width="30%">
                     <col width="70%">
                     <tbody>
@@ -337,11 +289,7 @@
                             <th class="has-text-right">Contact</th>
                             <td>
                                 <div class="select is-small">
-<<<<<<< HEAD
-                                    <select x-model="selectedAgent.contact">
-=======
                                     <select x-model="selectedAgent.pending_contact">
->>>>>>> dcc17c6e
                                         <template x-for="contact of selectedAgent.available_contacts" :key="contact">
                                             <option x-bind:value="contact" x-text="contact"></option>
                                         </template>
@@ -352,41 +300,23 @@
                         <tr>
                             <th class="has-text-right">Group</th>
                             <td>
-<<<<<<< HEAD
-                                <input class="input is-small" type="text" x-model="selectedAgent.group">
-=======
                                 <input class="input is-small" type="text" x-model="selectedAgent.group" x-bind:class="{ 'is-danger': fieldErrorsAgent.includes('group') }">
                                 <p x-show="fieldErrorsAgent.includes('group')" class="help is-danger">This field is required.</p>
->>>>>>> dcc17c6e
                             </td>
                         </tr>
                         <tr>
                             <th class="has-text-right">Sleep Timer</th>
-<<<<<<< HEAD
-                            <td class="is-align-items-center is-flex is-align-items-center">
-                                Min:&nbsp;<input class="input is-small is-small-number" type="number" placeholder="30" x-model="selectedAgent.sleep_min">&nbsp;&nbsp;&nbsp;
-                                Max:&nbsp;<input class="input is-small is-small-number" type="number" placeholder="60" x-model="selectedAgent.sleep_max"> 
-=======
                             <td>
                                 <div class="is-align-items-center is-flex is-align-items-center">
                                     Min:&nbsp;<input class="input is-small is-small-number" type="number" placeholder="30" x-model="selectedAgent.sleep_min" x-bind:class="{ 'is-danger': fieldErrorsAgent.includes('sleep_min') }">&nbsp;&nbsp;&nbsp;
                                     Max:&nbsp;<input class="input is-small is-small-number" type="number" placeholder="60" x-model="selectedAgent.sleep_max" x-bind:class="{ 'is-danger': fieldErrorsAgent.includes('sleep_max') }">
                                 </div>
                                 <p x-show="fieldErrorsAgent.includes('sleep_min') || fieldErrorsAgent.includes('sleep_max')" class="help is-danger">This field is required.</p>
->>>>>>> dcc17c6e
                             </td>
                         </tr>
                         <tr>
                             <th class="has-text-right">Watchdog Timer</th>
                             <td>
-<<<<<<< HEAD
-                                <input class="input is-small is-small-number" type="number" x-model="selectedAgent.watchdog">
-                            </td>
-                        </tr>
-                    </tbody>
-                </table> -->
-                <button class="button is-small is-fullwidth is-primary">Save Settings</button>
-=======
                                 <input class="input is-small is-small-number" type="number" x-model="selectedAgent.watchdog" x-bind:class="{ 'is-danger': fieldErrorsAgent.includes('watchdog') }">
                                 <p x-show="fieldErrorsAgent.includes('watchdog')" class="help is-danger">This field is required.</p>
                             </td>
@@ -394,7 +324,6 @@
                     </tbody>
                 </table>
                 <button class="button is-small is-fullwidth is-primary" @click="saveAgent()">Save Settings</button>
->>>>>>> dcc17c6e
                 <hr>
                 <p class="has-text-weight-bold">Agent Details</p>
                 <table>
@@ -469,11 +398,7 @@
                     <div class="level-left">
                         <div class="level-item">
                             <button class="button is-danger is-small" @click="killAgent(selectedAgent)">
-<<<<<<< HEAD
-                                <span class="icon"><i class="fas fa-exclamation-triangle"></i></span>
-=======
                                 <span class="icon"><i class="fas fa-skull-crossbones"></i></span>
->>>>>>> dcc17c6e
                                 <span>Kill Agent</span>
                             </button>
                         </div>
@@ -492,86 +417,46 @@
 </div>
 
 <script>
-<<<<<<< HEAD
-    let abilitiesOld = {{ abilities | tojson }}
-
-     function alpineAgents() {
-=======
     function alpineAgents() {
->>>>>>> dcc17c6e
         return {
             // Core variables
             agents: [],
             abilities: [],
-<<<<<<< HEAD
-=======
             deploymentAbilities: [],
->>>>>>> dcc17c6e
             selectedAbilityId: '',
             selectedAbility: {},
             platforms: [],
             selectedPlatform: '',
-<<<<<<< HEAD
-            selectedAgent: { contact: '' },
-
-            agentConfig: {},
-=======
             selectedAgent: { available_contacts: [] },
 
             agentConfig: { bootstrap_abilities: [] },
->>>>>>> dcc17c6e
             agentFields: [],
             agentFieldConfig: {},
             deployCommands: [],
             filteredCommands: [],
-<<<<<<< HEAD
-            refreshAgentInterval: undefined,
-=======
             pageOpen: true,
 
             isAddingBootstrapAbility: false,
             abilitySearchQuery: [],
             abilitySearchResults: [],
->>>>>>> dcc17c6e
 
             // Modals
             showDeployModal: false,
             showConfigModal: false,
             showDetailsModal: false,
 
-<<<<<<< HEAD
-=======
             // Input validation
             requiredFieldsConfig: ['sleep_min', 'sleep_max', 'watchdog', 'untrusted_timer', 'implant_name'],
             fieldErrorsConfig: [],
             requiredFieldsAgent: ['group', 'sleep_min', 'sleep_max', 'watchdog'],
             fieldErrorsAgent: [],
 
->>>>>>> dcc17c6e
             initPage() {
                 apiV2('GET', '/api/v2/agents').then((agents) => {
                     this.agents = agents;
                     return apiV2('GET', '/api/v2/config/agents');
                 }).then((agentConfig) => {
                     this.agentConfig = agentConfig;
-<<<<<<< HEAD
-                    this.abilities = [];
-                    Object.keys(abilitiesOld).forEach((abilityId) => {
-                        this.abilities.push(abilitiesOld[abilityId][0])
-                    });
-                    this.refreshAgentInterval = setInterval(this.refreshAgents, 3000);
-                }).catch((error) => {
-                    toast('Error initializing page', false);
-                    console.error(`Error initializing page: ${error}`);
-                });
-
-                // Listen for when all elements on the page are destroyed, which means the tab was closed
-                // If the tab is closed, we don't want to keep refreshing the agents list
-                let observer = new MutationObserver((mutationsList) => {
-                    if (mutationsList.every(mutation => mutation.addedNodes.length === 0 && mutation.removedNodes.length > 0)) {
-                        console.log('page exit')
-                        clearInterval(this.refreshAgentInterval);
-=======
                     return apiV2('GET', '/api/v2/abilities');
                 }).then(async (allAbilities) => {
                     this.abilities = allAbilities;
@@ -587,7 +472,6 @@
                     while (this.$refs.header) {
                         await sleep(3000);
                         this.refreshAgents();
->>>>>>> dcc17c6e
                     }
                 }).catch((error) => {
                     toast('Error initializing page', false);
@@ -602,29 +486,10 @@
                     toast('Error refreshing agents', false);
                     console.error(error);
                 });
-<<<<<<< HEAD
-
-                observer.observe(document.getElementById('main-content'), { childList: true, subtree: true });
-            },
-
-            refreshAgents() {
-                apiV2('GET', '/api/v2/agents').then((agents) => {
-                    this.agents = agents;
-                    console.log(this.agents)
-                }).catch((error) => {
-                    toast('Error refreshing agents', false);
-                    console.error(error);
-                });
-            },
-
-            selectAbility() {
-                this.selectedAbility = this.abilities.find((ability) => ability.ability_id === this.selectedAbilityId);
-=======
             },
 
             selectAbility() {
                 this.selectedAbility = this.deploymentAbilities.find((ability) => ability.ability_id === this.selectedAbilityId);
->>>>>>> dcc17c6e
                 this.platforms = [...new Set(this.selectedAbility.executors.map((executor) => executor.platform))];
                 if (!this.platforms.includes(this.selectedPlatform)) this.selectedPlatform = '';
 
@@ -662,13 +527,8 @@
             },
 
             getCommandField(command) {
-<<<<<<< HEAD
-                this.agentFields.forEach((field) => { 
-                    command = command.replaceAll(`#{${field.name}}`, field.value)
-=======
                 this.agentFields.forEach((field) => {
                     command = command.replaceAll(`#{${field.name}}`, field.value);
->>>>>>> dcc17c6e
                 });
                 return command;
             },
@@ -678,9 +538,6 @@
                 toast('Copied command to clipboard!', true);
             },
 
-<<<<<<< HEAD
-            saveAgentConfig() {
-=======
             getAbilityName(id) {
                 return (!id || !this.abilities.length) ? '' : this.abilities.find((ability) => ability.ability_id === id).name;
             },
@@ -725,7 +582,6 @@
                 this.fieldErrorsConfig = validateInputs(this.agentConfig, this.requiredFieldsConfig);
                 if (this.fieldErrorsConfig.length) return;
 
->>>>>>> dcc17c6e
                 let reqBody = { ...this.agentConfig };
                 delete reqBody.deployments;
                 apiV2('PATCH', '/api/v2/config/agents', reqBody).then((response) => {
@@ -740,37 +596,15 @@
             removeAgent(paw, index) {
                 apiV2('DELETE', `/api/v2/agents/${paw}`).then(() => {
                     this.agents.splice(index, 1);
-<<<<<<< HEAD
-                    toast('Agent has been removed, but may reappear if it beacons again.', true)
-                }).catch((error) => {
-                    toast('Error removing the agent', false);
-                    console.error(error);
-                })
-=======
                     toast('Agent has been removed, but may reappear if it beacons again.', true);
                 }).catch((error) => {
                     toast('Error removing the agent', false);
                     console.error(error);
                 });
->>>>>>> dcc17c6e
             },
 
             killAgent(agent) {
                 if (confirm(`Are you sure you want to kill agent "${agent.paw}"?`)) {
-<<<<<<< HEAD
-                    let reqBody = agent;
-                    reqBody.watchdog = 1;
-                    reqBody.sleep_min = 3;
-                    reqBody.sleep_max = 3;
-           
-                    apiV2('PATCH', `/api/v2/agents/${agent.paw}`, reqBody).then((response) => {
-                        this.agents.splice(this.agents.findIndex((a) => a.paw === agent.paw), 1);
-                        toast('Agent will be kill after its next beacon.', true)
-                    }).catch((error) => {
-                        toast('Error killing the agent', false);
-                        console.error(error);
-                    })
-=======
                     let reqBody = {
                         watchdog: 1,
                         sleep_min: 3,
@@ -784,7 +618,6 @@
                         toast('Error killing the agent', false);
                         console.error(error);
                     });
->>>>>>> dcc17c6e
                     this.showDetailsModal = false;
                 }
             }
@@ -812,7 +645,6 @@
         background-color: #262626;
         border-radius: 4px;
         margin: 30px;
-<<<<<<< HEAD
     }
 
     .command-fields {
@@ -849,48 +681,6 @@
         border: 1px solid white;
     }
 
-    .tag.blue {
-        background-color: #191970;
-    }
-    .tag.red {
-        background-color: #8B0000;
-=======
-    }
-
-    .command-fields {
-        padding: 0 250px;
-    }
-
-    .is-small-number {
-        width: 80px;
-    }
-
-    .copy-button {
-        position: absolute;
-        top: 10px;
-        right: 10px;
-    }
-
-    .level {
-        width: 100%;
-    }
-
-    .platform {
-        width: 80px;
-        border-radius: 4px;
-        padding: 5px;
-        margin: 5px;
-        font-family: monospace;
-        border: 1px solid transparent;
-    }
-    .platform:hover {
-        background-color: #484848;
-        cursor: pointer; 
-    }
-    .platform.selected {
-        border: 1px solid white;
-    }
-
     .pointer {
         cursor: pointer;
     }
@@ -915,7 +705,6 @@
     }
     .tag.red {
         background-color: #8B0000 !important;
->>>>>>> dcc17c6e
     }
 
 </style>