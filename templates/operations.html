<div id="operationsPage" x-data="alpineOperations()" x-init="initOperations()"
     class="operations-page"
     xmlns="http://www.w3.org/1999/html"
     @resize.window="getOperationsMenuCaretDisplay()">
    <div>
        <div>
            <div x-ref="operationsHeader">
                <h2>Operations</h2>
                <p>
                    Start a new operation or review previous ones here.
                </p>
            </div>
            <hr>
        </div>

        <div>
            <div x-bind:class="isOperationsControlsExpanded ? '' : 'is-flex is-justify-content-space-between width-100'">
                <div class="is-flex-direction-column"
                     x-bind:class="isOperationsControlsExpanded || !selectedOperation ? 'width-100' : 'width-60 pb-0 my-2'">
                    <div class="pl-0 is-flex is-align-content-flex-start mb-2"
                         x-data="{startOperation: EMPTY_OPERATIONS_OBJECT}">
                        <div>
                            <div class="field has-addons">
                                <div class="control has-icons-left">
                                    <input class="input is-small"
                                           id="op-search"
                                           placeholder="Find an operation..."
                                           x-ref="search"
                                           x-on:keyup="filterOperations($el.value)">
                                    <span class="icon is-small is-left">
                                        <i class="fas fa-search"></i>
                                    </span>
                                </div>
                                <div class="control">
                                    <a class="button is-small"
                                       x-on:click="filterOperations(''); searchInput = ''; $refs.search.value=''">
                                        <span class="icon is-small is-right">
                                            <i class="fas fa-times"></i>
                                        </span>
                                    </a>
                                </div>
                            </div>
                        </div>
                        <div>&nbsp;&nbsp;</div>
                        <button x-bind:disabled="!(searchInput && filteredOperations.length === 0)" type="button"
                                title="creates a new operation based on the last created operation settings "
                                class="button is-primary is-small"
                                x-on:click="addOperation(true, startOperation)"><i class="pr-1 fas fa-plus"></i>
                            Quick Add
                        </button>
                        <button type="button" title="add operation" class="ml-2 button is-primary is-small"
                                x-on:click="openModal = 'addOperation'; getAgents()"><i class="pr-1 fas fa-plus"></i>
                            Create Operation
                        </button>
                    </div>
                    <div class="is-flex is-flex-direction-row is-align-items-center">
                        <div class="is-flex is-flex-direction-row is-justify-content-flex-start operation-menu-container">
                            <template x-if="filteredOperations.length < 1">
                                <em class="is-flex is-justify-content-center">No operations available; click on the
                                    'Create Operation' button to get started.</em>
                            </template>
                            <template x-for="op in filteredOperations" :key="op.id">
                                <button class="no-style operation-menu-links"
                                        x-bind:title="op.name + ' has ' + op.chain.length + ' decisions'"
                                        x-on:click="selectedOperation = op; getOperations(); getOperation()">
                                    <i x-show="selectedOperationID !== op.id" class="far fa-folder">
                                        <span class="decisionsIcon" x-text="op.chain.length"></span></i>
                                    <i x-show="selectedOperationID === op.id" class="far fa-folder-open"></i>
                                    <span x-text="op.name"></span>
                                    <span class="readable-time" x-text="getHumanFriendlyTime(op.start)"></span>
                                </button>
                            </template>
                        </div>
                        <template x-if="showOperationsMenuCaret">
                            <div class="ml-2 scroll-more-caret">
                                <i class="fas fa-angle-right"></i>
                            </div>
                        </template>
                    </div>
                </div>
                <div x-bind:class="isOperationsControlsExpanded ? '' : 'width-50 pb-0 m-2'">
                    <template x-if="selectedOperation">
                        <div x-show="selectedOperationID">
                            <template x-if="isOperationsControlsExpanded">
                                <div class="ellipsis-divider mt-2 mb-3">
                                    <i class="fas fa-circle"></i>
                                    <i class="fas fa-circle"></i>
                                    <i class="fas fa-circle"></i>
                                </div>
                            </template>
                            <div class="is-flex is-flex-direction-row mt-2">
                                <div class="is-flex is-flex-direction-column is-justify-content-center mx-5">
                                    <div class="is-flex is-flex-direction-row is-justify-content-center mt-2 ml-5">
                                        <div class="mr-6">
                                            <h3 class="my-1 is-size-4" x-text="selectedOperation.name"></h3>
                                            <h2 class="is-size-6 has-text-weight-normal mb-5 mt-0">Operation</h2>
                                        </div>
                                        <div class="mr-6">
                                            <h3 class="my-1 is-size-5" x-text="selectedOperation.state"></h3>
                                            <h2 class="is-size-7 has-text-weight-normal mb-5 mt-0">Current state</h2>
                                        </div>
                                        <div class="mr-6">
                                            <h3 class="decisionsDisplay my-1 is-size-5"
                                                x-text="selectedOperation.chain.length"></h3>
                                            <h2 class="is-size-7 has-text-weight-normal mb-5 mt-0">Decisions</h2>
                                        </div>
                                    </div>
                                    <div class="controls-container is-flex is-justify-content-center is-align-items-center">
                                        <button x-bind:disabled="!isOperationRunning" class="button no-style is-large"
                                                x-on:click="updateOperation('state', 'cleanup')"><i
                                                title="stop" class="fas fa-stop"></i></button>
                                        <template x-if="selectedOperation.state ==='running'">
                                            <button x-bind:disabled="!isOperationRunning"
                                                    class="button no-style is-larger"
                                                    x-on:click="updateOperation('state', 'paused')"><i
                                                    title="pause" class="fas fa-pause-circle"></i></button>
                                        </template>
                                        <template x-if="selectedOperation.state !== 'running'">
                                            <button x-bind:disabled="!isOperationRunning"
                                                    class="button no-style is-larger"
                                                    x-on:click="updateOperation('state', 'running')">
                                                <i title="run" class="fas fa-play-circle"></i></button>
                                        </template>
                                        <button x-bind:disabled="!isOperationRunning" class="button no-style is-medium"
                                                x-on:click="updateOperation('state', 'run_one_link')">
                                            <i title="run one step" class="fas fa-play"><sub>1</sub></i></button>
                                    </div>

                                    <template x-if="isOperationsControlsExpanded">
                                        <div class="is-flex is-justify-content-center pt-2">
                                            <button title="download event logs"
                                                    class="mx-2 button no-style"
                                                    x-on:click="openModal = 'showDownloadMenu'"><i
                                                    class="pr-1 fas fa-arrow-down"></i>
                                            </button>
                                            <button type="button" title="delete operation"
                                                    class="mx-2 button no-style"
                                                    x-on:click="openModal = 'deleteOperationModal'"><i
                                                    class="pr-1 fas fa-trash"></i>
                                            </button>
                                        </div>
                                    </template>
                                </div>

                                <template x-if="isOperationsControlsExpanded">
                                    <div class="is-flex is-flex-direction-column is-flex-wrap-wrap mx-5">
                                        <div class="mb-4">
                                            <label x-show="false" for="operation-obfuscator" class="is-size-6">
                                                Obfuscation method:
                                            </label>
                                            <template x-if="!isOperationRunning">
                                                <div class="is-flex is-justify-content-center">
                                                    <button class="is-small button is-rounded chip m-1"
                                                            x-text="selectedOperation.obfuscator + ' obfuscation'"></button>
                                                </div>
                                            </template>
                                            <template x-if="isOperationRunning">
                                                <div class="is-flex is-flex-direction-row is-flex-wrap-wrap is-justify-content-center pb-2"
                                                     id="operation-obfuscator">
                                                    {% for o in obfuscators %}
                                                    <button x-bind:class="selectedOperation.obfuscator === `{{ o.name|e }}` ? '' : 'is-outlined has-text-white'"
                                                            class="is-small button is-rounded is-primary chip m-1"
                                                            x-on:click="updateOperation('obfuscator', `{{ o.name|e }}`)">
                                                        {{ o.name|e }}
                                                    </button>
                                                    {% endfor %}
                                                </div>
                                            </template>
                                        </div>

                                        <template x-if="isOperationRunning">
                                            <div class="is-flex is-flex-direction-row is-justify-content-center is-align-items-center width-100">
                                                <div class="toggleContainer">
                                                    <label for="toggleAutonomous">Manual</label>
                                                    <div class="toggleSwitch mx-2">
                                                        <input type="checkbox"
                                                               id="toggleAutonomous"
                                                               x-model="selectedOperation.autonomous"
                                                               x-bind:checked="Boolean(selectedOperation.autonomous) ? 'checked' : null"/>
                                                        <span class="toggleSlider toggleSliderRound"
                                                              x-on:click="selectedOperation.autonomous = (selectedOperation.autonomous === 0) ? 1 : 0; updateOperation('autonomous', Number(selectedOperation.autonomous))"
                                                              x-bind:class="Boolean(selectedOperation.autonomous) ? 'toggle-on' : 'toggle-off'">
                                                        <span x-bind:class="Boolean(selectedOperation.autonomous) ? 'toggle-slider-on' : 'toggle-slider-off'"></span>
                                                    </span>
                                                    </div>
                                                    <label for="toggleAutonomous">Autonomous</label>
                                                </div>
                                            </div>
                                        </template>

                                        <template x-if="!isOperationRunning">
                                            <div class="is-flex is-justify-content-center mt-5">
                                                <em>Operation has finished running.</em>
                                            </div>
                                        </template>
                                    </div>
                                </template>
                            </div>

                        </div>
                    </template>
                </div>
            </div>

            <template x-if="filteredOperations.length > 0 && !selectedOperation">
                <em class="is-flex is-justify-content-center">Click on an operation above to get started.</em>
            </template>

            <template x-if="selectedOperation">
                <div class="width-100 is-flex is-justify-content-center mt-3">
                    <button class="button no-style caret-button"
                            type="button"
                            x-on:click="isOperationsControlsExpanded = !isOperationsControlsExpanded; getOperationsMenuCaretDisplay()">
                        <i x-show="isOperationsControlsExpanded" class="fas fa-angle-up" title="show less"></i>
                        <i x-show="!isOperationsControlsExpanded" class="fas fa-angle-down" title="show more"></i>
                    </button>
                </div>
            </template>

            <!--            TIMELINE-->
            <div>
                <template x-if="selectedOperation">
                    <div x-show="selectedOperationID">
                        <div class="navbar-divider mb-5 width-100"></div>
                        <div class="timeline-table">
                            <table class="table">
                                <thead>
                                <tr class="table-header">
                                    <th class="decideColumn">Decide</th>
                                    <th title="Link Status Indicator" class="csv-exclude">Status</th>
                                    <th class="infoColumn">Link/Ability Name</th>
                                    <th>Agent #paw</th>
                                    <th>Host</th>
                                    <th>pid</th>
                                    <th>Link Command</th>
                                    <th>Link Output</th>
                                    <th title="Link Actions" class="csv-exclude"></th>
                                </tr>
                                </thead>

                                <template x-if="selectedOperation.chain.length === 0">
                                    <tbody>
                                    <tr class="csv-exclude">
                                        <td colspan="9"><em>No links––click the buttons on the right to add
                                            commands/links.</em>
                                        </td>
                                    </tr>
                                    </tbody>
                                </template>
                                <template x-for="(link, index) in selectedOperation.chain" :key="link.id">
                                    <tbody>
                                    <tr x-bind:id="link.id"
                                        x-bind:class="selectedLink === link ? 'selected' : ''"
                                        x-on:click="getLink(link)">
                                        <td class="decideColumn">
                                            <span class="has-text-grey-light" x-text="link.decide"></span>
                                        </td>
                                        <td class="linkStatusColumn csv-exclude">
                                            <span x-bind:class="'status status-'+((link.status in LINK_STATUSES) ? LINK_STATUSES[link.status] : 'queued') + (selectedLink ? ' selected' : '')"
                                                  x-text="(link.status in LINK_STATUSES) ? LINK_STATUSES[link.status] : 'queued'"></span>
                                            <!--                                            <span class="pending-warning"-->
                                            <!--                                                  x-show="selectedOperation.autonomous === 0">pending approval</span>-->
                                            <span x-bind:title="(link.status in LINK_STATUSES) ? LINK_STATUSES[link.status] : 'queued'"
                                                  x-bind:class="'linkStatus status-'+((link.status in LINK_STATUSES) ? LINK_STATUSES[link.status] : 'queued')"></span>
                                        </td>
                                        <td class="linkInfoColumn"
                                            x-text="link.ability.name + ((link.ability.cleanup) ? '(CLEANUP)' : '')"></td>

                                        <!--AGENT COLUMN-->
                                        <td class="agentDetails">
                                            <p x-show="!link.paw"><em>n/a</em></p>
                                            <p x-show="link.paw"><em x-text="link.paw"></em></p>
                                        </td>
                                        <td class="agentDetails">
                                            <p x-show="!link.host"><em>n/a</em></p>
                                            <p x-show="link.host"><em
                                                    x-text="link.host"></em></p>
                                        </td>
                                        <td class="agentDetails">
                                            <p x-show="!link.pid"><em>n/a</em></p>
                                            <p x-show="link.pid"><em
                                                    x-text="link.pid"></em></p>
                                        </td>

                                        <!--COMMAND COLUMN-->
                                        <td class="commandDetails">
                                            <template x-if="index === 0 && !selectedLink">
                                                <em>Click on a link to show more details.</em>
                                            </template>
                                            <template
                                                    x-if="selectedLink === link && !isLinkEditable">
                                                <div class="is-flex is-justify-content-center is-flex-direction-column">
                                                    <label x-show="false" for="view-command">View command</label>
                                                    <textarea id="view-command"
                                                              class="code"
                                                              readonly
                                                              x-text="selectedLinkCommand"
                                                              spellcheck="false"></textarea>
                                                </div>
                                            </template>
                                            <template x-if="selectedLink === link && isLinkEditable">
                                                <div class="is-flex is-align-items-flex-end is-justify-content-center is-flex-direction-column">
                                                    <label x-show="false" for="edit-command">Edit command</label>
                                                    <textarea id="edit-command"
                                                              class="code"
                                                              contenteditable
                                                              x-model="editableCommand"
                                                              spellcheck="false"></textarea>

                                                    <!-- BUTTONS TO MANUALLY EXECUTE (APPROVE/DISCARD) COMMAND-->
                                                    <div class="is-flex is-justify-content-space-between">
                                                        <button type="button"
                                                                class="button is-small mr-3"
                                                                x-on:click="updateLink(-2)">
                                                            Discard
                                                        </button>
                                                        <button type="button"
                                                                class="button is-primary is-small"
                                                                x-on:click="updateLink(-3, editableCommand)">
                                                            Approve
                                                        </button>
                                                    </div>
                                                </div>
                                            </template>
                                        </td>

                                        <!--OUTPUT/FACTS COLUMN-->
                                        <!--TODO if output is T, should show facts; individual links should have their own facts, TBD-->
                                        <td class="outputDetails">
                                            <template x-if="selectedLink === link && !selectedLinkResults">
                                                <p class="is-size-7">No output available.</p>
                                            </template>
                                            <template x-if="selectedLink === link && selectedLinkResults">
                                                <div class="mb-5">
                                                    <p class="is-size-7">Output: </p>
                                                    <span x-bind:class="selectedLinkResults?.length > 12 && 'output-container'">
                                                        <code class="is-size-7" x-text="selectedLinkResults"></code>
                                                    </span>
                                                    <code class="cursor-pointer" x-on:click="openModal='showOutput'"
                                                          title="view more"
                                                          x-show="selectedLinkResults?.length > 12">...</code>
                                                </div>
                                            </template>

                                            <!--                                            TODO how should facts be shown?-->
                                            <!--                                            <template x-if="selectedLink === link && selectedLinkFacts?.length > 0">-->
                                            <!--                                                <div class="mb-5">-->
                                            <!--                                                    <p class="is-size-7">Facts: </p>-->
                                            <!--                                                    <template x-for="(fact, index) in selectedLinkFacts"-->
                                            <!--                                                              :key="link.id+'-'+index">-->
                                            <!--                                                        <code x-bind:id="index" class="highlight"-->
                                            <!--                                                              x-text="fact.score + (index < selectedLinkFacts.length - 1 ? ', ' : ' ')"></code>-->
                                            <!--                                                    </template>-->
                                            <!--                                                </div>-->
                                            <!--                                            </template>-->
                                            <!--                                            <template x-if="selectedLink === link && selectedLinkFacts?.length < 1">-->
                                            <!--                                                <p class="is-size-7">No facts available.</p>-->
                                            <!--                                            </template>-->
                                        </td>

                                        <td class="csv-exclude">
                                            <button x-show="selectedLink === link && isOperationRunning && link.status !== -2"
                                                    type="button" title="delete link"
                                                    class="button is-primary is-small ml-2"
                                                    x-on:click="openModal = 'deleteLinkModal'"><i
                                                    class="pr-1 fas fa-trash"></i>Discard Link
                                            </button>
                                        </td>
                                    </tr>
                                    </tbody>
                                </template>

                                <!--                                NEW ROW TO ADD MANUAL COMMAND-->
                                <tbody>
                                <template x-if="addNewRow">
                                    <tr class="csv-exclude" x-data="{manualCommand: EMPTY_MANUAL_COMMAND_OBJECT}">
                                        <td></td>
                                        <td></td>
                                        <td colspan="2">New Manual Command</td>
                                        <td colspan="2">
                                            <label x-show="false" for="manual-agent">Choose an agent:</label>
                                            <div class="select is-small my-2 ml-3">
                                                <select id="manual-agent" x-model="selectedAgentIndex" required>
                                                    <option disabled>Choose agent</option>
                                                    <template x-for="(agent, index) in selectedOperation.host_group"
                                                              :key="agent.paw">
                                                        <option x-bind:selected="index === 0"
                                                                :value="index"
                                                                x-text="agent.display_name + '-' + agent.paw"></option>
                                                    </template>
                                                </select>
                                            </div>
                                        </td>
                                        <td>
                                            <div class="select is-small my-2 ml-3">
                                                <select x-model="manualCommand.executor.name"
                                                        id="manual-executors"
                                                        class="executor-selector">
                                                    <option disabled>Choose executor</option>
                                                    <template
                                                            x-for="(executor, index) in selectedAgentExecutors"
                                                            :key="executor.name">
                                                        <option x-text="executor"
                                                                :value="selectedAgent?.executors[index]"
                                                                x-bind:selected="index === 0"></option>
                                                    </template>
                                                </select>
                                            </div>
                                        </td>
                                        <td>
                                            <label x-show="false" for="input-command">Type manual command:</label>
                                            <div class="is-flex is-align-items-flex-end is-justify-content-center is-flex-direction-column">
                                                <textarea x-model="manualCommand.executor.command"
                                                          class="input executor-command"
                                                          id="input-command"
                                                          type="text"
                                                          spellcheck="false"
                                                          contenteditable
                                                          required></textarea>
                                            </div>
                                        </td>
                                        <td class="is-flex is-justify-content-center is-flex-direction-column">
                                            <button type="button"
                                                    class="button is-primary is-small my-2"
                                                    x-on:click="addManualCommand(manualCommand)">
                                                Add Command
                                            </button>
                                            <button type="button"
                                                    class="button is-small"
                                                    x-on:click="addNewRow = false">
                                                Cancel
                                            </button>
                                        </td>
                                    </tr>
                                </template>
                                </tbody>

                                <!--                                ADD COMMAND/LINK BUTTONS-->
                                <template x-if="isOperationRunning">
                                    <tfoot>
                                    <tr class="csv-exclude">
                                        <td colspan="6"></td>
                                        <td class="pt-6 text-align-right">
                                            <button title="add manual command" class="button is-primary is-small"
                                                    x-on:click="addNewRow = true; getAgents()">
                                                <i class="pr-1 fas fa-plus"></i>Manual
                                                Command
                                            </button>
                                        </td>
                                        <td class="pt-6">
                                            <button title="add potential link" class="button is-primary is-small"
                                                    x-on:click="openModal = 'addLink'; getAgents()"><i
                                                    class="pr-1 fas fa-plus"></i>Potential
                                                Link
                                            </button>
                                        </td>
                                    </tr>
                                    </tfoot>
                                </template>
                            </table>
                        </div>
                    </div>
                </template>
            </div>
        </div>

        <!--    MODALS      -->
        <template x-if="openModal">
            <div class="modal is-active">
                <div class="modal-background" @click="openModal = null"></div>
                <form class="m-1">
                    <div class="modal-card" x-data="{startOperation: EMPTY_OPERATIONS_OBJECT}">
                        <template x-if="openModal === 'showOutput'">
                            <div>
                                <header class="modal-card-head">
                                    <p class="modal-card-title">Output</p>
                                </header>
                                <section class="modal-card-body">
                                    <div class="modal-form">
                                        <div>
                                            <code x-text="selectedLinkResults"></code>
                                        </div>
                                    </div>
                                </section>
                            </div>
                        </template>

                        <template x-if="openModal === 'addOperation'">
                            <div>
                                <header class="modal-card-head">
                                    <p class="modal-card-title">Start New Operation</p>
                                </header>
                                <section class="modal-card-body">
                                    <div class="modal-form">
                                        <div>
                                            <label for="op-name">Operation name</label>
                                            <div class="modal-form-fields">
                                                <input class="input is-small" id="op-name" type="text"
                                                       x-model="startOperation.name" required>
                                            </div>
                                        </div>
                                        <div>
                                            <label for="basic-adversary"><span
                                                    class="has-tooltip-multiline has-tooltip-bottom"
                                                    x-bind:data-tooltip="usage['Adversary']">Adversary</span></label>
                                            <div class="modal-form-fields" id="basic-adversary">
                                                <div class="select is-small my-2 ml-3">
                                                    <select x-model="startOperation.adversary.adversary_id">
                                                        <option value="" selected>No adversary (manual)</option>
                                                        {% for adv in adversaries %}
                                                        <option x-on:click="isSelectedAdversaryRepeatable = {{ adv.has_repeatable_abilities }}"
                                                                value="{{ adv.adversary_id|e }}">
                                                            {{ adv.name|e }}
                                                        </option>
                                                        {% endfor %}
                                                    </select>
                                                </div>
                                            </div>
                                        </div>

                                        <div>
                                            <label for="autonomous-source"><span
                                                    class="has-tooltip-multiline has-tooltip-bottom"
                                                    x-bind:data-tooltip="usage['Fact source']">Fact source</span></label>
                                            <div class="modal-form-fields" id="autonomous-source">
                                                <div class="select is-small my-2 ml-3">
                                                    <select x-model="startOperation.source.id">
                                                        {% for s in sources %}
                                                        <option>{{ s.name|e }}</option>
                                                        {% endfor %}
                                                    </select>
                                                </div>
                                            </div>
                                        </div>

                                    </div>
                                    <div class="modal-form-group-header">
                                        <button type="button" class="button no-style heading pt-2"
                                                x-on:click="openModalForm.advanced = !openModalForm.advanced"
                                                x-bind:class="openModalForm.advanced ? 'expanded' : 'collapsed'">
                                            <span>Advanced</span>
                                            <span class="navbar-divider"></span>
                                        </button>
                                    </div>
                                    <div class="modal-form" x-show="openModalForm.advanced">
                                        <div>
                                            <label for="basic-groups"><span
                                                    class="has-tooltip-multiline has-tooltip-bottom"
                                                    x-bind:data-tooltip="usage['Group']">Group</span></label>
                                            <div class="modal-form-fields"
                                                 id="basic-groups">
                                                <button type="button"
                                                        class="is-small button is-rounded is-primary chip m-1"
                                                        x-bind:class="(startOperation.group === '') ? '' : 'is-outlined has-text-white'"
                                                        x-on:click="startOperation.group = ''">
                                                    all groups
                                                </button>
                                                <template x-for="(group, index) in agentGroups" :key="group">
                                                    <button type="button"
                                                            class="is-small button is-rounded is-primary chip m-1"
                                                            x-bind:class="(startOperation.group === group) ? '' : 'is-outlined has-text-white'"
                                                            x-on:click="startOperation.group = group"
                                                            x-show="group !== ''"
                                                            x-text="group">
                                                    </button>
                                                </template>
                                            </div>
                                        </div>
                                        <div>
                                            <label for="autonomous-planner"><span
                                                    class="has-tooltip-multiline has-tooltip-bottom"
                                                    x-bind:data-tooltip="usage['Planner']">Planner</span></label>
                                            <div class="modal-form-fields">
                                                <div class="select is-small my-2 ml-3">
                                                    <select id="autonomous-planner" x-model="startOperation.planner.id">
                                                        {% for p in planners %}
                                                        {% if p.allow_repeatable_abilities %}
                                                        <option data-allow-repeatable-abilities>
                                                            {{ p.name|e }}
                                                        </option>
                                                        {% else %}
                                                        <option x-bind:disabled="isSelectedAdversaryRepeatable ? 'true' : null">
                                                            {{ p.name|e }}
                                                        </option>
                                                        {% endif %}
                                                        {% endfor %}
                                                    </select>
                                                </div>
                                            </div>
                                        </div>
                                        <div>
                                            <label for="stealth-obfuscator"><span
                                                    class="has-tooltip-multiline has-tooltip-bottom"
                                                    x-bind:data-tooltip="usage['Obfuscators']">Obfuscators</span></label>
                                            <div class="modal-form-fields" id="stealth-obfuscator">
                                                {% for o in obfuscators %}
                                                <button class="is-small button is-rounded is-primary chip m-1"
                                                        type="button"
                                                        x-bind:class="startOperation.obfuscator === `{{ o.name|e }}` ? '' : 'is-outlined has-text-white'"
                                                        x-on:click="startOperation.obfuscator = `{{ o.name|e }}`">
                                                    {{ o.name|e }}
                                                </button>
                                                {% endfor %}
                                            </div>
                                        </div>
                                        <div>
                                            <label for="autonomous-autonomous"><span
                                                    class="has-tooltip-multiline has-tooltip-bottom"
                                                    x-bind:data-tooltip="usage['Autonomous']">Autonomous</span></label>
                                            <div class="modal-form-fields" id="autonomous-autonomous">
                                                <input type="radio" id="run-autonomously"
                                                       x-model="startOperation.autonomous" value="1" checked>
                                                <label for="run-autonomously">Run autonomously</label>
                                                <input type="radio" id="manual-approval"
                                                       x-model="startOperation.autonomous" value="0">
                                                <label for="manual-approval">Require manual approval</label>
                                            </div>
                                        </div>

                                        <div>
                                            <label for="autonomous-use_learning_parsers"><span
                                                    class="has-tooltip-multiline has-tooltip-bottom"
                                                    x-bind:data-tooltip="usage['Parser']">Parser</span></label>
                                            <div class="modal-form-fields" id="autonomous-use_learning_parsers">
                                                <input type="radio" id="parsers-default"
                                                       x-model="startOperation.use_learning_parsers" value="1" checked>
                                                <label for="parsers-default">Use default parsers</label>
                                                <input type="radio" id="parsers-no_default"
                                                       x-model="startOperation.use_learning_parsers" value="0">
                                                <label for="parsers-no_default">Do not use default parsers</label>
                                            </div>
                                        </div>

                                        <div>
                                            <label for="basic-keep"><span
                                                    class="has-tooltip-multiline has-tooltip-bottom"
                                                    x-bind:data-tooltip="usage['Auto-close']">Auto-close</span></label>
                                            <div class="modal-form-fields" id="basic-keep">
                                                <input type="radio" id="keep-open"
                                                       x-model="startOperation.auto_close"
                                                       value="0" checked>
                                                <label for="keep-open">Keep open forever</label>
                                                <input type="radio" id="auto-close"
                                                       x-model="startOperation.auto_close"
                                                       value="1">
                                                <label for="auto-close">Auto close operation</label>
                                            </div>
                                        </div>
                                        <div>
                                            <label for="basic-run"><span
                                                    class="has-tooltip-multiline has-tooltip-bottom"
                                                    x-bind:data-tooltip="usage['Run immediately']">Run state</span></label>

                                            <div class="modal-form-fields" id="basic-run">
                                                <input type="radio" x-model="startOperation.state"
                                                       id="run-immediately"
                                                       value="running" checked>
                                                <label for="run-immediately">Run immediately</label>
                                                <input type="radio" x-model="startOperation.state"
                                                       id="pause-on-start"
                                                       value="paused">
                                                <label for="pause-on-start">Pause on start</label>
                                            </div>
                                        </div>


                                        <!--                                        <div>-->
                                        <!--                                            <label for="autonomous-cleanup_timeout"><span-->
                                        <!--                                                    class="has-tooltip-multiline has-tooltip-bottom"-->
                                        <!--                                                    x-bind:data-tooltip="usage['Cleanup timeout']">Cleanup timeout (sec)</span></label>-->
                                        <!--                                            <div class="modal-form-fields">-->
                                        <!--                                                <input id="autonomous-cleanup_timeout" class="input"-->
                                        <!--                                                       x-model="startOperation.timeout" type="number"-->
                                        <!--                                                       placeholder="30" value="30" min="0" max="300"-->
                                        <!--                                                       x-on:change.once="toast('The number of seconds Caldera will wait per cleanup action to complete before continuing.', true)">-->
                                        <!--                                                <button type="button" class="button is-primary no-style reset"-->
                                        <!--                                                        title="reset to default"-->
                                        <!--                                                        x-on:click="startOperation.timeout = 30">-->
                                        <!--                                                    Reset-->
                                        <!--                                                </button>-->
                                        <!--                                            </div>-->
                                        <!--                                        </div>-->

                                        <div>
                                            <label for="stealth-jitter"><span
                                                    class="has-tooltip-multiline has-tooltip-bottom"
                                                    x-bind:data-tooltip="usage['Jitter']">Jitter (sec/sec)</span></label>
                                            <div class="modal-form-fields" id="stealth-jitter">
                                                <input class="input"
                                                       x-on:change.debounce.500ms="validateJitter(startOperation, jitterMin+'/'+jitterMax)"
                                                       x-model="jitterMin"
                                                       id="stealth-jitterMin"
                                                       type="number"
                                                       required
                                                       pattern="[0-9]*"
                                                       placeholder="2"/>
                                                <label class="input-hover-label" for="stealth-jitterMin">min</label>
                                                <span>/</span>
                                                <input class="input"
                                                       x-on:change.debounce.500ms="validateJitter(startOperation, jitterMin+'/'+jitterMax)"
                                                       x-model="jitterMax"
                                                       id="stealth-jitterMax"
                                                       type="number"
                                                       required
                                                       pattern="[0-9]*"
                                                       placeholder="8"/>
                                                <label class="input-hover-label" for="stealth-jitterMax">max</label>
                                                <button type="button" class="button is-primary no-style reset"
                                                        title="reset to default"
                                                        x-on:click="jitterMin = 2; jitterMax = 8;">
                                                    Reset
                                                </button>
                                            </div>
                                        </div>
                                        <div>
                                            <label for="stealth-queue"><span
                                                    class="has-tooltip-multiline has-tooltip-bottom"
                                                    x-bind:data-tooltip="usage['Visibility']">Visibility</span></label>
                                            <div class="modal-form-fields">
                                                <input x-model="startOperation.visibility"
                                                       id="stealth-queue"
                                                       type="range" value="50" min="1" max="100"
                                                       x-on:change.once="toast('The higher the visibility number, the more risk you will take with your operation getting noticed by the defense.', true)">
                                                <span x-text="startOperation.visibility"></span>
                                            </div>
                                        </div>
                                    </div>
                                </section>
                            </div>
                        </template>

                        <template x-if="openModal === 'addLink'">
                            <div>
                                <header class="modal-card-head">
                                    <p class="modal-card-title">Add New Potential Link</p>
                                </header>
                                <section class="modal-card-body">
                                    <div class="modal-form">
                                        <div>
                                            <label for="link-agent">Agent</label>
                                            <div class="modal-form-fields">
                                                <div class="select is-small my-2 ml-3">
                                                    <select id="link-agent"
                                                            x-model="selectedAgentIndex"
                                                            x-on:change="getAgentLinks()">
                                                        <option disabled>Choose an agent...</option>
                                                        <template x-for="(agent, index) in selectedOperation.host_group"
                                                                  :key="agent.paw">
                                                            <option :value="index"
                                                                    x-bind:selected="index === 0"
                                                                    x-text="agent.display_name + '-' + agent.paw"></option>
                                                        </template>
                                                    </select>
                                                </div>
                                            </div>
                                        </div>
                                        <div>
                                            <label for="link-tactic">Tactic</label>
                                            <div class="modal-form-fields">
                                                <div class="select is-small my-2 ml-3">
                                                    <select id="link-tactic"
                                                            x-model="potentialLink.tactic"
                                                            x-on:change="filterAbilities()">
                                                        <option default value="">Choose a tactic...</option>
                                                        <template x-for="tactic in tacticFiltersList"
                                                                  :key="tactic">
                                                            <option x-text="tactic"></option>
                                                        </template>
                                                    </select>
                                                </div>
                                            </div>
                                        </div>
                                        <div>
                                            <label for="link-technique">Technique</label>
                                            <div class="modal-form-fields">
                                                <div class="select is-small my-2 ml-3">
                                                    <select id="link-technique"
                                                            x-model="potentialLink.technique"
                                                            x-on:change="filterAbilities()">
                                                        <option default>Choose a technique...</option>
                                                        <template x-for="technique in techniqueFiltersList"
                                                                  :key="technique">
                                                            <option x-text="technique"></option>
                                                        </template>
                                                    </select>
                                                </div>
                                            </div>
                                        </div>
                                    </div>
                                    <div class="modal-results">
                                        <div class="navbar-divider"></div>
                                        <p class="is-flex is-justify-content-flex-end is-size-7"
                                           x-text="filteredLinksList.length + ' potential link' + ((filteredLinksList.length === 1) ? '' : 's')"></p>
                                        <template x-if="filteredLinksList">
                                            <ul>
                                                <template x-for="link in filteredLinksList" :key="link.ability.name">
                                                    <li>
                                                        <p x-text="link.ability.name"></p>
                                                        <button type="button"
                                                                class="button is-primary is-small"
                                                                x-bind:disabled="!isLinkAvailable(link)"
                                                                x-bind:title="!isLinkAvailable(link) ? 'Link has been already added.' : ''"
                                                                x-on:click="addPotentialLink(link)">
                                                            Add Link
                                                        </button>
                                                    </li>
                                                </template>
                                            </ul>
                                        </template>
                                        <em x-show="showNotRepeatableText"
                                            class="has-text-grey-light is-pulled-right is-size-7">Note:
                                            Repeated links are not available for this operation</em>
                                        <template x-if="!filteredLinksList"><p>Building potential links...</p>
                                        </template>
                                    </div>
                                </section>
                            </div>
                        </template>

                        <template x-if="openModal === 'showDownloadMenu'">
                            <div>
                                <header class="modal-card-head">
                                    <p class="modal-card-title">Download</p>
                                </header>
                                <section class="modal-card-body">
                                    <div class="modal-form">
                                        <div>
                                            <label for="agent-output-field">Agent output</label>
                                            <div class="modal-form-fields" id="agent-output-field">
                                                <input id="agent-output"
                                                       x-bind:disabled="selectedReportType === 'csv'"
                                                       type="checkbox"
                                                       class="mr-1"
                                                       x-model="isAgentOutputSelected">
                                                <label for="agent-output">include agent output</label>
                                            </div>
                                        </div>
                                        <div>
                                            <label for="report-type">Report type</label>
                                            <div class="modal-form-fields download-buttons-container" id="report-type">
                                                <input class="mr-1" type="radio" x-model="selectedReportType"
                                                       value="full-report" id="full-report">
                                                <label for="full-report">Full Report</label>
                                                <input class="mr-1" type="radio" x-model="selectedReportType"
                                                       value="event-logs" id="event-logs">
                                                <label for="event-logs">Event Logs</label>
                                                <input class="mr-1" type="radio" x-model="selectedReportType"
                                                       value="csv" id="csv">
                                                <label for="csv">CSV</label>
                                            </div>
                                        </div>
                                    </div>
                                </section>
                            </div>
                        </template>

                        <template x-if="openModal === 'deleteOperationModal'">
                            <div>
                                <header class="modal-card-head">
                                    <p class="modal-card-title">Delete operation?</p>
                                </header>
                                <section class="modal-card-body">
                                    <div class="modal-form">
                                        <div>
                                            <p>Are you sure you want to delete the operation <em
                                                    x-text="selectedOperation.name"></em>?</p>
                                        </div>
                                    </div>
                                </section>
                            </div>
                        </template>
                        <template x-if="openModal === 'deleteLinkModal'">
                            <div>
                                <header class="modal-card-head">
                                    <p class="modal-card-title">Delete link?</p>
                                </header>
                                <section class="modal-card-body">
                                    <div class="modal-form">
                                        <div>
                                            <p>Are you sure you want to delete the link <em
                                                    x-text="selectedLink.ability.name"></em>?</p>
                                        </div>
                                    </div>
                                </section>
                            </div>
                        </template>

                        <footer class="modal-card-foot is-flex is-justify-content-space-between is-align-items-center width-100">
                            <template x-if="openModal === 'addLink' || openModal === 'showDownloadMenu'">
                                <button type="button" class="button ml-2 is-small" x-on:click="openModal = null">
                                    Close
                                </button>
                            </template>
                            <template x-if="!(openModal === 'addLink' || openModal === 'showDownloadMenu')">
                                <button type="button" class="button ml-2 is-small" x-on:click="openModal = null">
                                    Cancel
                                </button>
                            </template>
                            <template x-if="openModal === 'deleteOperationModal'">
                                <button type="button" class="button is-primary is-small"
                                        x-on:click="deleteOperation(); openModal = null;">
                                    Yes
                                </button>
                            </template>
                            <template x-if="openModal === 'showDownloadMenu'">
                                <button type="button" class="button is-primary is-small"
                                        x-on:click="handleDownload()">
                                    Download
                                </button>
                            </template>
                            <template x-if="openModal === 'deleteLinkModal'">
                                <button type="button" class="button is-primary is-small"
                                        x-on:click="updateLink(-2); openModal = null;">
                                    Yes
                                </button>
                            </template>
                            <template x-if="openModal === 'addOperation'">
                                <button type="button" class="button is-primary is-small"
                                        x-on:click="addOperation(false, startOperation)"
                                        x-text="schedule ? 'Schedule' : 'Start'"></button>
                            </template>
                        </footer>
                    </div>
                </form>
            </div>
        </template>
    </div>
</div>

<script>
    function alpineOperations() {
        return {
            // CONSTANTS
            ENDPOINT: '/api/v2/operations',
            EXECUTOR_SHELLS: {
                psh: 'PS >',
                cmd: '>',
                sh: '$'
            },
            LINK_STATUSES: {
                0: 'success',
                '-1': 'paused',
                1: 'failed',
                '-2': 'discarded',
                '-3': 'collect',
                '-4': 'untrusted',
                '-5': 'visible',
                124: 'timeout'
            },

            docs: '{{ usage | tojson }}'.toString().replace(/["\[\]]/g, '').split('}'),
            usage: {},
            agentGroups: '{{ groups | tojson }}'.toString().replace(/["\[\]]/g, '').split(','),
            selectedOperation: null,
            selectedAgentIndex: null,
            isSelectedAdversaryRepeatable: false,
            selectedLink: null,
            selectedLinkResults: null,
            selectedLinkFacts: null,
            selectedLinkCommand: null,
            selectedReportType: '',
            isAgentOutputSelected: false,
            openModal: null,
            openModalForm: {
                advanced: false
            },
            operations: [],
            filteredOperations: [],
            searchInput: '',
            jitterMin: 2,
            jitterMax: 8,
            potentialLink: {
                agent: '',
                tactic: '',
                technique: '',
            },
            tacticFiltersList: [],
            techniqueFiltersList: [],
            filteredLinksList: [],
            schedule: '',
            editableCommand: null,
            isOperationsControlsExpanded: false,
            showOperationsMenuCaret: true,
            addNewRow: false,
            addedTechniquesIDs: new Set(),

            get EMPTY_OPERATIONS_OBJECT() {
                return {
                    name: '',
                    group: '',
                    adversary: {adversary_id: ''},
                    auto_close: 0,
                    state: 'running',
                    autonomous: 1,
                    planner: {id: 'atomic'},
                    source: {id: 'basic'},
                    use_learning_parsers: 1,
                    obfuscator: 'plain-text',
                    jitter: '2/8',
                    visibility: '51',
                };
            },

            get EMPTY_MANUAL_COMMAND_OBJECT() {
                return {
                    paw: '',
                    executor: {
                        name: '',
                        platform: '',
                        command: '',
                    }
                };
            },

            getUsage() {
                if (this.docs) {
                    this.docs.forEach((obj) => {
                        if (obj) {
                            let items = obj.split('{')[1].split(': ');
                            this.usage[items[0]] = items[1];
                        }
                    });
                }
            },

            get showNotRepeatableText() {
                return !this.selectedOperation?.adversary?.has_repeatable_abilities;
            },

            get selectedOperationID() {
                return this.selectedOperation ? this.selectedOperation.id : null;
            },

            get selectedAgent() {
                if (!this.selectedOperation || this.selectedAgentIndex > this.selectedOperation.host_group.length) return null;
                return this.selectedOperation.host_group[this.selectedAgentIndex];
            },

            get selectedAgentExecutors() {
                return this.selectedAgent ? this.selectedAgent.executors.map((e) => this.EXECUTOR_SHELLS[e]) : [];
            },

            get isOperationRunning() {
                if (!this.selectedOperation) return false;
                return !(this.selectedOperation.state === 'finished' || this.selectedOperation.state === 'cleanup' || this.selectedOperation.state === 'out_of_time');
            },

            get isLinkEditable() {
                if (!this.selectedLink) return false;
                // Link can only be editable if operation is running, and if link is paused, queued, or completed
                // TODO check if this approve/discard condition is right
                return this.isOperationRunning && ((this.selectedLink.status === -1 || !(this.selectedLink.status in this.LINK_STATUSES))
                    && !(this.selectedLink.finish.length > 0 || this.selectedLink.output === 'True'));
            },

            getOperationsMenuCaretDisplay() {
                const el = document.querySelector('.operation-menu-container');
                if (el) this.showOperationsMenuCaret = el.scrollWidth > el.offsetWidth;
            },

            // Controls whether user can add link or not--depending on whether adversary allows repeatable abilities, and ability has been added already or not
            isLinkAvailable(link) {
                return this.selectedOperation.adversary.has_repeatable_abilities ? true : !this.addedTechniquesIDs.has(link.technique_id);
            },

            generateAddedLinksList() {
                this.addedTechniquesIDs = new Set();
                this.selectedOperation.chain.forEach((link) => {
                    if (!this.addedTechniquesIDs.has(link.technique_id)) this.addedTechniquesIDs.add(link.technique_id);
                });
            },

            getAgentLinks(agent = this.selectedAgent) {
                this.potentialLink.agent = agent;
                this.tacticFiltersList = [];
                this.techniqueFiltersList = [];
                this.potentialLink.agent.links.forEach((link) => {
                    this.tacticFiltersList.push(link.ability.tactic);
                    this.techniqueFiltersList.push(link.ability.technique_name);
                });
                this.tacticFiltersList = sortAlphabetically(this.tacticFiltersList);
                this.techniqueFiltersList = sortAlphabetically(this.techniqueFiltersList);
                this.filteredLinksList = this.potentialLink.agent.links;
            },

            //
            // API CALLS
            //

            async initOperations() {
                this.getOperations();
                this.getUsage();

                function sleep(ms) {
                    return new Promise((resolve) => setTimeout(resolve, ms));
                }

                while (this.$refs.operationsHeader) {
                    await sleep(3000);
                    this.getOperations();
                    this.getOperationsMenuCaretDisplay(); // wait for UI changes to get accurate width calcs
                }
            },

            getOperations() {
                apiV2('GET', this.ENDPOINT).then((res) => {
                    this.operations = res;
                    this.filterOperations(this.searchInput);
                }).catch((error) => {
                    toast('Error getting operations');
                });
            },

            getOperation() {
                if (this.selectedOperationID) {
                    apiV2('GET', `${this.ENDPOINT}/${this.selectedOperationID}`).then((res) => {
                        this.selectedLink = null;
                        this.selectedOperation = res;
                        this.generateAddedLinksList();
                        this.addNewRow = false;
                        // toast('Go to the GameBoard plugin to see if the blue team can detect your activities.', true);
                    }).catch((error) => {
                        toast('Error getting operation');
                    });
                } else {
                    toast('Select a valid operation to view.');
                }
            },

            addOperation(isQuickAdd = false, startOperation) {
                if (isQuickAdd) startOperation.name = this.searchInput;
                if (!startOperation.name) {
                    toast('Error: Operation name field is empty.');
                } else {
                    startOperation.autonomous = Number(startOperation.autonomous);
                    startOperation.use_learning_parsers = parseInt(startOperation.use_learning_parsers, 10) === 1;
                    startOperation.auto_close = parseInt(startOperation.auto_close, 10) === 1;

                    apiV2('POST', this.ENDPOINT, startOperation)
                        .then((res) => {
                            toast(`Started operation ${startOperation.name}!`, true);
                            this.getOperations();
                            this.selectedOperation = res;
                            this.openModal = null;
                            toast('Notice that you can pause or stop the operation at any time. Toggle into manual mode if you want full control or click potential links to add TTPs to the operation.', true);
                        }).catch((error) => {
                        toast('Error adding operation');
                    });
                }
            },

            deleteOperation() {
                apiV2('DELETE', `${this.ENDPOINT}/${this.selectedOperationID}`)
                    .then(() => {
                        this.selectedOperation = null;
                        this.getOperations();
                        toast('Deleted operation.', true);
                    })
                    .catch((error) => {
                        toast('Error deleting operation.');
                    });
            },

            getAgents() {
                apiV2('GET', 'api/v2/agents')
                    .then((res) => {
                        this.updateAgentGroups(res);
                        this.getAgentLinks(res[0]);
                        this.selectedAgentIndex = 0;
                    })
                    .catch((error) => {
                        toast('Error getting agents.');
                    });
            },

            addManualCommand(manualCommand) {
                if (!manualCommand.executor.command) {
                    toast('Enter manual command.');
                    return;
                }
                manualCommand.paw = this.selectedAgent.paw;
                manualCommand.executor.name = document.getElementById('manual-executors').selectedOptions[0].value;
                manualCommand.executor.platform = this.selectedAgent.platform;

                if (this.selectedOperation.state === 'paused') {
                    toast('Operation is currently paused, and new links might not be added.', true);
                    this.openModal = null;
                }
                apiV2('POST', `${this.ENDPOINT}/${this.selectedOperationID}/potential-links`, manualCommand)
                    .then((res) => {
                        toast('Added manual command.', true);
                        this.getOperation();

                        // Reset
                        this.addNewRow = false;
                        this.selectedAgentIndex = null;
                    })
                    .catch((error) => toast('Error adding manual command.'));
            },

            addPotentialLink(link) {
                if (this.selectedOperation.state === 'paused') {
                    toast('Operation is currently paused, and new links might not be added.', true);
                    this.openModal = null;
                }
                apiV2('POST', `${this.ENDPOINT}/${this.selectedOperationID}/potential-links`, link)
                    .then((res) => {
                        toast('Added potential link.', true);
                        this.getOperation();
                        this.addedTechniquesIDs.add(link.technique_id);
                        this.openModal = null;
                    })
                    .catch((error) => {
                        toast('Error adding potential link.');
                    });
            },

            getLink(link) {
                if (this.selectedLink === link) return;
                this.selectedLink = link;
                apiV2('GET', `${this.ENDPOINT}/${this.selectedOperationID}/links/${link.id}`)
                    .then((res) => {
                        this.getLinkResults(res.output, link);
                        if (res.facts) {
                            this.selectedLinkFacts = Array.from(new Set(res.facts)).sort((a, b) => b.score - a.score);
                        }
                        this.selectedLinkCommand = b64DecodeUnicode(res.command);
                        this.editableCommand = b64DecodeUnicode(res.command);
                    })
                    .catch((error) => {
                        this.selectedLinkResults = null;
                        this.selectedLinkFacts = null;
                        this.selectedLinkCommand = null;
                        toast('Error getting link results.', error);
                    });
            },

            getLinkResults(output, link) {
                if (output !== 'True') {
                    this.selectedLinkResults = null;
                } else {
                    apiV2('GET', `${this.ENDPOINT}/${this.selectedOperationID}/links/${link.id}/result`).then((res) => {
                        this.selectedLinkResults = b64DecodeUnicode(res.result);
                    }).catch((error) => console.error('Error getting link results.', error));
                }
            },

            updateLink(status, command = null) {
                const updateLink = {...this.selectedLink, command: b64DecodeUnicode(this.selectedLink.command)};
                if (command) {
                    updateLink.command = command;
                }
                updateLink.status = status;
                apiV2('PATCH', `${this.ENDPOINT}/${this.selectedOperationID}/links/${this.selectedLink.id}`, updateLink)
                    .then((res) => {
                        this.getOperation();
                        toast(`Updating link status to: ${this.LINK_STATUSES[status]}`, true);
                    })
                    // TODO have clearer error messaging here
                    .catch((error) => toast('Error updating link state.'));
            },

            updateOperation(field, updateValue) {
                this.selectedOperation[field] = updateValue;
                apiV2('PATCH', `${this.ENDPOINT}/${this.selectedOperationID}`, this.selectedOperation)
                    .then((res) => {
                        toast(`Updated operation ${field}`, true);
                        this.selectedOperation = res;
                        this.selectedLink = null
                    })
                    .catch((error) => {
                        // TODO have clearer error messaging here
                        toast(`Error updating operation ${field}. Operation may have already finished running.`);
                    });
            },

            downloadInfo(formatType) {
                apiV2('GET', `${this.ENDPOINT}/${this.selectedOperationID}/report`)
                    .then((res) => {
                        this.createDownloadReport(res, `${this.selectedOperation.name}_${formatType}`);
                    })
                    .catch((error) => toast('Error generating operation report.'));
            },

            downloadCSV() {
                const csv = [];
                const rows = document.querySelector('#operationsPage').querySelectorAll('table tr:not(.csv-exclude)');

                rows.forEach((row, i) => {
                    const cols = row.querySelectorAll('td:not(.csv-exclude), th:not(.csv-exclude)');
                    const rowItems = [];
                    cols.forEach((col) => {
                        const link = this.selectedOperation.chain[i - 1];
                        if (col.className.includes('agentDetails')) {
                            let agentDetails = `Agent #${link.paw}`;
                            if (link.host) agentDetails += `\nHost: ${link.host}`;
                            if (link.pid) agentDetails += `\nPid: ${link.pid}`;
                            rowItems.push(`"${agentDetails}"`);
                        } else if (col.className.includes('commandDetails')) {
                            rowItems.push(`"${b64DecodeUnicode(link.command)}"`);
                        } else if (col.className.includes('outputDetails')) {
                            rowItems.push(`"${link.facts}"`);
                        } else {
                            rowItems.push(`"${col.innerText}"`);
                        }
                    });
                    csv.push(rowItems.join(','));
                });
                this.createDownloadReport(new Blob([csv.join('\n')], {type: 'text/csv'}), this.selectedOperation.name, true);
            },

            handleDownload() {
                if (this.selectedReportType === 'full-report') this.downloadInfo('full-report');
                else if (this.selectedReportType === 'event-logs') this.downloadInfo('event-logs');
                else if (this.selectedReportType === 'csv') this.downloadCSV();
            },

            //
            // OBJECT MANIPULATION
            //

            createDownloadReport(data, fileName, isCSV = false) {
                let dataURL;

                if (!isCSV) {
                    dataURL = `data:text/json;charset=utf-8,${encodeURIComponent(JSON.stringify(data, null, 2))}`;
                    toast(`Downloading report: ${fileName}`, true);
                    fileName += '.json';
                } else {
                    dataURL = window.URL.createObjectURL(data);
                }

                const elem = document.createElement('a');
                elem.setAttribute('href', dataURL);
                elem.setAttribute('download', fileName);
                elem.click();
            },

            updateAgentGroups(agents) {
                if (agents) {
                    agents.forEach((agent) => {
                        if (!this.agentGroups.includes(agent.group)) this.agentGroups.push(agent.group);
                    });
                }
            },

            validateJitter(startOperation, newValue = '') {
                if (!newValue.includes('/')) return false;
                let [jitterMin, jitterMax] = newValue.split('/');
                jitterMin = parseInt(jitterMin, 10);
                jitterMax = parseInt(jitterMax, 10);

                if (jitterMin < 0 || jitterMax < 0) {
                    toast(`Error: Jitter ${!jitterMin ? 'MIN' : 'MAX'} must be valid.`);
                    return false;
                }
                if (jitterMin >= jitterMax) {
                    toast('Error: Jitter MIN must be less than the jitter MAX.');
                    return false;
                }

                startOperation.jitter = newValue;
                return true;
            },

            filterOperations(userInput) {
                this.searchInput = userInput;
                this.filteredOperations = this.operations.filter((op) => op.name.includes(userInput)).sort((a, b) => {
                    let c = new Date(a.start);
                    let d = new Date(b.start);
                    return d - c;
                }); // Filter and sort by start time (newest -> oldest)
                this.getOperationsMenuCaretDisplay();
            },

            // TODO potential link filter by agent, technique OR tactic (API call) rather than filtering on the client-side
            filterAbilities() {
                this.filteredLinksList = this.potentialLink.agent.links.filter((link) => {
                    let match = true;
                    if (this.potentialLink.tactic) match = this.potentialLink.tactic === link.ability.tactic;
                    if (this.potentialLink.technique) match = this.potentialLink.technique === link.ability.technique_name;
                    return match;
                });
            },
        };
    }
</script>

<style>
    :scope {
        --primary-color: #8B0000;
        --dark-gray: gray;
        --light-gray: #e6e6e6;
        --decisions-color: #4fdcfc;
    }

    #operationsPage .pending-warning {
        font-variant: all-petite-caps;
        padding-top: 5px;
        color: var(--decisions-color);
    }

    #operationsPage .text-align-right {
        text-align: right !important;
    }

    #operationsPage .ellipsis-divider {
        text-align: center;
        font-size: 0.3em;
    }

    #operationsPage .ellipsis-divider i {
        color: #484747;
        padding: 0 7em;
    }

    #operationsPage span.decisionsIcon {
        font-size: x-small;
        font-weight: 500;
        font-family: sans-serif;
        position: relative;
        top: -21px;
        left: 35%;
        color: var(--decisions-color);
    }

    #operationsPage .decisionsDisplay {
        color: var(--decisions-color) !important;
    }

    #operationsPage .operation-menu-container {
        overflow-x: scroll;
        overflow-y: hidden;
        scrollbar-color: #3f3f3f #0000;
    }

    #operationsPage .operation-menu-links {
        color: white;
        margin-right: 2em;
        text-align: left;
        cursor: pointer;
        display: flex;
        justify-content: center;
        align-items: center;
        width: 5em;
        flex-flow: column wrap;
        padding: 10px;
    }

    #operationsPage .operation-menu-links .readable-time {
        width: 5em;
        text-align: center;
        color: gray;
    }

    #operationsPage .operation-menu-links i {
        font-size: 3em;
        padding-bottom: 5px;
        min-width: 35px;
    }

    #operationsPage .modal-card {
        max-height: 90vh;
    }

    #operationsPage .width-100 {
        width: 100% !important;
    }

    #operationsPage .width-60 {
        width: 60% !important;
    }

    #operationsPage .operations-page .column {
        margin: 0;
    }

    /*MODAL FORM STYLE*/
    #operationsPage .modal-form-fields.download-buttons-container button {
        width: fit-content;
    }

    #operationsPage .modal-results ul {
        margin-left: 0;
    }

    #operationsPage .modal-results li {
        display: flex;
        justify-content: space-around;
        align-items: center;
        flex-flow: row wrap;
        list-style: none;
    }

    #operationsPage .modal-results li p {
        width: 85%;
        text-align: left;
        padding-left: 0.75rem;
    }

    #operationsPage .modal-results li button {
        width: 15%;
        display: flex;
    }

    #operationsPage .modal-results li:not(:last-child)::after {
        background-color: #262626;
        border: none;
        display: block;
        height: 2px;
        margin: 0.5rem 0;
        content: "";
    }

    #operationsPage .modal-card-foot button {
        font-size: 0.9em;
    }

    /*END MODAL FORM STYLE*/

    #operationsPage span.output-container {
        height: 5em;
        display: block;
        overflow: hidden;
        white-space: pre-line;
        max-width: 25ch;
    }

    #operationsPage .cursor-pointer:hover {
        cursor: pointer;
    }

    #operationsPage .timeline-table .modal-card code, table code, .modal-form code {
        color: #ff8181;
        background-color: initial;
        white-space: pre-line;
    }

    #operationsPage .timeline-table table .highlight {
        width: fit-content !important;
    }

    #operationsPage .timeline-table {
        padding-bottom: 5em;
    }

    #operationsPage .timeline-table table tr th {
        font-weight: 400;
        font-size: 0.75rem;
        border-bottom: none;
        color: gray;
    }

    #operationsPage .timeline-table table tbody tr:hover, .timeline-table table tbody tr.selected {
        background-color: rgba(255, 255, 255, 0.1);
    }

    #operationsPage .timeline-table table tbody tr:active {
        background-color: rgba(255, 255, 255, 0.2);
    }

    #operationsPage .button:active, .button.is-active, .button:focus, .button.is-focused {
        color: inherit;
    }

    #operationsPage button.is-larger {
        font-size: 2.1rem;
    }

    #operationsPage .linkActionsColumn button[disabled] {
        background-color: transparent;
    }

    #operationsPage button.no-style {
        background-color: transparent;
        border: none;
        box-shadow: none;
    }

    #operationsPage button.no-style.reset {
        padding: 0.5em;
        width: fit-content;
        font-size: .75em;
    }

    #operationsPage button.no-style[disabled] {
        background-color: initial !important;
    }

    #operationsPage .caret-button {
        font-size: 1em;
        padding-bottom: 0;
        margin-top: -30px;
    }

    #operationsPage .scroll-more-caret {
        color: gray;
    }

    #operationsPage button.no-style:hover {
        border: none;
        color: white;
        transform: scale(1.2);
    }

    #operationsPage i sub {
        font-family: sans-serif;
    }

    #operationsPage .controls-container button {
        margin: 0 2rem;
        padding: 0;
    }

    #operationsPage .timeline-table table tbody td {
        vertical-align: middle;
        border: none;
        height: 8em;
    }

    #operationsPage .timeline-table table th.header {
        border-bottom: none;
    }

    #operationsPage .timeline-table .decideColumn {
        color: gray;
        width: 120px;
        word-break: break-word;
        font-size: 0.75rem;
        text-align: center !important;
    }

    #operationsPage .timeline-table td.decideColumn {
        padding: 0 2em;
        display: flex;
        flex-flow: column wrap;
        justify-content: center;
    }

    #operationsPage .timeline-table .infoColumn {
        width: 200px;
    }

    #operationsPage .timeline-table table tbody td.linkStatusColumn {
        padding: 0;
        vertical-align: top;
    }

    #operationsPage .timeline-table table tbody td.linkInfoColumn {
        padding-top: 3.5em;
        vertical-align: initial;
    }

    #operationsPage .timeline-table table tbody td.linkActionsColumn {
        display: flex;
        align-items: center;
        flex-flow: row-reverse;
        padding-bottom: 0;
    }

    #operationsPage .timeline-table table tbody td.commandDetails textarea {
        color: #ff8181;
        background-color: #262626;
        height: 150px;
        max-width: 22ch;
        word-break: break-word;
        padding: 5px;
        border-radius: 5px;
    }

    #operationsPage .timeline-table table tbody td textarea[contenteditable] {
        width: 100%;
        height: 5em;
        margin-top: 1em;
    }

    #operationsPage .timeline-table table tbody td.commandDetails button {
        width: max-content;
        margin: 1em 0;
    }

    #operationsPage .timeline-table table tbody tr.linkEditCommandRow td:last-child {
        display: flex;
        justify-content: space-around;
        padding: 0;
        flex-flow: row;
        align-items: center;
        background-color: #2b2929;
        border-radius: 2px;
    }

    #operationsPage .timeline-table table tbody tr.linkEditCommandRow textarea {
        border-radius: 2px;
        line-height: 0.75rem;
        width: 10rem;
    }

    #operationsPage .timeline-table table tbody tr.linkEditCommandRow .linkEditControls {
        display: flex;
        flex-flow: row wrap;
        justify-content: flex-end;
        align-items: center;
    }

    #operationsPage .timeline-table table tfoot td {
        padding-top: 1em;
        border: none !important;
    }

    /*gray timeline*/
    #operationsPage span.linkStatus::before {
        width: 2px;
        height: 180px;
        background-color: white;
        content: "";
        display: inline-block;
        position: absolute;
        margin-left: 30px;
        margin-top: 3em;
    }

    /*circle for event*/
    #operationsPage span.linkStatus::after {
        position: relative;
        right: -8px;
        top: 48px;
        display: block;
        background: #161616;
        border-radius: 50%;
        height: 3em;
        width: 3em;
        content: "";
    }

<<<<<<< HEAD
=======
    #operationsPage span.status.selected {
        /*left: 1px;*/
    }

>>>>>>> ea03d20d
    #operationsPage span.status {
        position: relative;
        top: 77px;
        z-index: 10;
        font-size: .5em;
        color: white;
<<<<<<< HEAD
        left: 16px;
=======
        padding-right: 12px;
>>>>>>> ea03d20d
        display: flex;
    }

    /*queued*/
    #operationsPage span.status-queued {
        color: #555;
    }

    #operationsPage span.status-queued::after {
        box-shadow: 0 0 0 0.2em #555;
    }

    /*success*/
    #operationsPage span.status-success {
        color: #4a9;
    }

    #operationsPage span.status-success::after {
        box-shadow: 0 0 0 0.2em #4a9;
    }

    /*failure*/
    #operationsPage span.status-failed {
        color: #c31;
    }

    #operationsPage span.status-failed::after {
        box-shadow: 0 0 0 0.2em #c31;
    }

    /*paused*/
    #operationsPage span.status-paused {
        color: #ffc500;
    }

    #operationsPage span.status-paused::after {
        box-shadow: 0 0 0 0.2em #ffc500;
    }

    /*removed*/
    #operationsPage span.status-discarded {
        color: #a05195;
    }

    #operationsPage span.status-discarded::after {
        box-shadow: 0 0 0 0.2em #a05195;
    }

    /*collected*/
    #operationsPage span.status-collect {
        color: #ffb000;
    }

    #operationsPage span.status-collect::after {
        box-shadow: 0 0 0 0.2em #ffb000;
    }

    /*untrusted*/
    #operationsPage span.status-untrusted {
        color: white;
    }

    #operationsPage span.status-untrusted::after {
        box-shadow: 0 0 0 0.2em white;
    }

    /*visible*/
    #operationsPage span.status-visible {
        color: #f012be;
    }

    #operationsPage span.status-visible::after {
        box-shadow: 0 0 0 0.2em #f012be;
    }

    /*timeout*/
    #operationsPage span.status-timeout {
        color: cornflowerblue;
    }

    #operationsPage span.status-timeout::after {
        box-shadow: 0 0 0 0.2em cornflowerblue;
    }
</style><|MERGE_RESOLUTION|>--- conflicted
+++ resolved
@@ -1732,24 +1732,13 @@
         content: "";
     }
 
-<<<<<<< HEAD
-=======
-    #operationsPage span.status.selected {
-        /*left: 1px;*/
-    }
-
->>>>>>> ea03d20d
     #operationsPage span.status {
         position: relative;
         top: 77px;
         z-index: 10;
         font-size: .5em;
         color: white;
-<<<<<<< HEAD
         left: 16px;
-=======
-        padding-right: 12px;
->>>>>>> ea03d20d
         display: flex;
     }
 
