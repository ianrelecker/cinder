import aiohttp_apispec
from aiohttp import web

from app.api.v2.handlers.base_object_api import BaseObjectApi
from app.api.v2.managers.fact_api_manager import FactApiManager
from app.api.v2.responses import JsonHttpBadRequest
from app.api.v2.schemas.base_schemas import BaseGetAllQuerySchema
from app.objects.secondclass.c_fact import Fact, FactSchema, OriginType, WILDCARD_STRING, FactUpdateRequestSchema
from app.objects.secondclass.c_relationship import Relationship, RelationshipSchema, RelationshipUpdateSchema


class FactApi(BaseObjectApi):
    def __init__(self, services):
        super().__init__(description='adversary', obj_class=Fact, schema=FactSchema, ram_key='facts',
                         id_property='adversary_id', auth_svc=services['auth_svc'])
        self._api_manager = FactApiManager(data_svc=services['data_svc'], file_svc=services['file_svc'],
                                           knowledge_svc=services['knowledge_svc'])

    def add_routes(self, app: web.Application):
        router = app.router
        router.add_get('/facts', self.get_facts)
        router.add_get('/relationships', self.get_relationships)
        router.add_post('/facts', self.add_facts)
        router.add_post('/relationships', self.add_relationships)
        router.add_delete('/facts', self.delete_facts)
        router.add_delete('/relationships', self.delete_relationships)
        router.add_patch('/facts', self.update_facts)
        router.add_patch('/relationships', self.update_relationships)

    @aiohttp_apispec.docs(tags=['facts'], summary="Retrieve facts by criteria. Use fields from the FactSchema "
                                                  "in the request body to filter retrieved facts.")
    @aiohttp_apispec.querystring_schema(BaseGetAllQuerySchema)
    @aiohttp_apispec.response_schema(FactSchema(many=True, partial=True))
    async def get_facts(self, request: web.Request):
        knowledge_svc_handle = self._api_manager.knowledge_svc
        fact_data = await self._api_manager.extract_data(request)
        resp = []
        if fact_data:
            try:
                FactSchema(partial=True).load(fact_data)
                store = await knowledge_svc_handle.get_facts(criteria=fact_data)
                resp = await self._api_manager.verify_fact_integrity(store)
            except Exception as e:
                error_msg = f'Encountered issue retrieving fact {fact_data} - {e}'
                self.log.warning(error_msg)
                raise JsonHttpBadRequest(error_msg)
        return web.json_response(dict(found=resp))

    @aiohttp_apispec.docs(tags=['relationships'], summary="Retrieve relationships by criteria. Use fields from the "
                                                          "RelationshipSchema in the request body to filter retrieved "
                                                          "relationships.")
    @aiohttp_apispec.querystring_schema(BaseGetAllQuerySchema)
    @aiohttp_apispec.response_schema(RelationshipSchema(many=True, partial=True))
    async def get_relationships(self, request: web.Request):
        knowledge_svc_handle = self._api_manager.knowledge_svc
        relationship_data = await self._api_manager.extract_data(request)
        resp = []
        if relationship_data:
            try:
                RelationshipSchema(partial=True).load(relationship_data)
                store = await knowledge_svc_handle.get_relationships(criteria=relationship_data)
                resp = await self._api_manager.verify_relationship_integrity(store)
            except Exception as e:
                error_msg = f'Encountered issue retrieving relationship {relationship_data} - {e}'
                self.log.warning(error_msg)
                raise JsonHttpBadRequest(error_msg)
        return web.json_response(dict(found=resp))

    @aiohttp_apispec.docs(tags=['facts'])
    @aiohttp_apispec.request_schema(FactSchema)
    @aiohttp_apispec.response_schema(FactSchema)
    async def add_facts(self, request: web.Request):
        knowledge_svc_handle = self._api_manager.knowledge_svc
        fact_data = await self._api_manager.extract_data(request)
<<<<<<< HEAD
        if fact_data:
            try:
                new_fact = Fact.load(fact_data)
                if 'source' not in fact_data:
                    new_fact.source = WILDCARD_STRING
                new_fact.origin_type = OriginType.USER
                await knowledge_svc_handle.add_fact(new_fact)
                store = await knowledge_svc_handle.get_facts(criteria=dict(trait=fact_data['trait'],
                                                                           value=fact_data['value'],
                                                                           source=WILDCARD_STRING,
                                                                           origin_type=OriginType.USER))
                resp = await self._api_manager.verify_fact_integrity(store)
                return web.json_response(dict(added=resp))
            except Exception as e:
                self.log.warning(f'Encountered issue saving fact {fact_data} - {e}')
=======
        try:
            new_fact = Fact.load(fact_data)
            if 'source' not in fact_data:
                new_fact.source = WILDCARD_STRING
            new_fact.source_type = OriginType.USER.name
            await knowledge_svc_handle.add_fact(new_fact)
            store = await knowledge_svc_handle.get_facts(criteria=dict(trait=new_fact.trait,
                                                                       value=new_fact.value,
                                                                       source=WILDCARD_STRING,
                                                                       source_type=OriginType.USER.name))
            resp = await self._api_manager.verify_fact_integrity(store)
            return web.json_response(dict(added=resp))
        except Exception as e:
            error_msg = f'Encountered issue saving fact {fact_data} - {e}'
            self.log.warning(error_msg)
            raise JsonHttpBadRequest(error_msg)
>>>>>>> 645ddcec

    @aiohttp_apispec.docs(tags=['relationships'])
    @aiohttp_apispec.request_schema(RelationshipSchema)
    @aiohttp_apispec.response_schema(RelationshipSchema)
    async def add_relationships(self, request: web.Request):
        knowledge_svc_handle = self._api_manager.knowledge_svc
        relationship_data = await self._api_manager.extract_data(request)
<<<<<<< HEAD
        if relationship_data:
            try:
                origin_target = WILDCARD_STRING
                new_relationship = Relationship.load(relationship_data)
                if 'origin' in relationship_data:
                    origin_target = relationship_data['origin']
                else:
                    new_relationship.origin = origin_target
                shorthand = new_relationship.shorthand
                new_relationship.source.relationships = [shorthand]
                new_relationship.source.source = origin_target
                new_relationship.source.origin_type = OriginType.USER
                if 'target' in relationship_data:
                    new_relationship.target.source = origin_target
                    new_relationship.target.origin_type = OriginType.USER
                    new_relationship.target.relationships = [shorthand]
                    await knowledge_svc_handle.add_fact(new_relationship.target)
                await knowledge_svc_handle.add_fact(new_relationship.source)
                await knowledge_svc_handle.add_relationship(new_relationship)
=======
        try:
            origin_target = WILDCARD_STRING
            new_relationship = Relationship.load(relationship_data)
            if 'origin' in relationship_data:
                origin_target = relationship_data['origin']
            else:
                new_relationship.origin = origin_target
            shorthand = new_relationship.shorthand
            new_relationship.source.relationships = [shorthand]
            new_relationship.source.source = origin_target
            new_relationship.source.source_type = OriginType.USER.name
            if 'target' in relationship_data:
                new_relationship.target.source = origin_target
                new_relationship.target.source_type = OriginType.USER.name
                new_relationship.target.relationships = [shorthand]
                await knowledge_svc_handle.add_fact(new_relationship.target)
            await knowledge_svc_handle.add_fact(new_relationship.source)
            await knowledge_svc_handle.add_relationship(new_relationship)
>>>>>>> 645ddcec

            store = await knowledge_svc_handle.get_relationships(
                criteria=dict(source=new_relationship.source,
                              edge=new_relationship.edge if 'edge' in relationship_data else None,
                              target=new_relationship.target if 'target' in relationship_data else None,
                              origin=origin_target))
            resp = await self._api_manager.verify_relationship_integrity(store)
            return web.json_response(dict(added=resp))
        except Exception as e:
            error_msg = f'Encountered issue saving relationship {relationship_data} - {e}'
            self.log.warning(error_msg)
            raise JsonHttpBadRequest(error_msg)

    @aiohttp_apispec.docs(tags=['facts'])
    @aiohttp_apispec.response_schema(FactSchema)
    @aiohttp_apispec.request_schema(FactSchema(partial=True))
    async def delete_facts(self, request: web.Request):
        knowledge_svc_handle = self._api_manager.knowledge_svc
        fact_data = await self._api_manager.extract_data(request)
        if fact_data:
            try:
                store = await knowledge_svc_handle.get_facts(criteria=fact_data)
                await knowledge_svc_handle.delete_fact(criteria=fact_data)
                resp = await self._api_manager.verify_fact_integrity(store)
                return web.json_response(dict(removed=resp))
            except Exception as e:
                self.log.warning(f'Encountered issue removing fact {fact_data} - {e}')
        raise JsonHttpBadRequest('Invalid fact data was provided.')

    @aiohttp_apispec.docs(tags=['relationships'])
    @aiohttp_apispec.response_schema(RelationshipSchema)
    @aiohttp_apispec.request_schema(RelationshipSchema(partial=True))
    async def delete_relationships(self, request: web.Request):
        knowledge_svc_handle = self._api_manager.knowledge_svc
        relationship_data = await self._api_manager.extract_data(request)
        if relationship_data:
            try:
                store = await knowledge_svc_handle.get_relationships(criteria=relationship_data)
                await knowledge_svc_handle.delete_relationship(criteria=relationship_data)
                resp = await self._api_manager.verify_relationship_integrity(store)
                return web.json_response(dict(removed=resp))
            except Exception as e:
                self.log.warning(f'Encountered issue removing relationship {relationship_data} - {e}')
        raise JsonHttpBadRequest('Invalid relationship data was provided.')

    @aiohttp_apispec.docs(tags=['facts'])
    @aiohttp_apispec.request_schema(FactUpdateRequestSchema(partial=True))
    @aiohttp_apispec.response_schema(FactSchema)
    async def update_facts(self, request: web.Request):
        knowledge_svc_handle = self._api_manager.knowledge_svc
        fact_data = await self._api_manager.extract_data(request)
        if 'criteria' in fact_data and 'updates' in fact_data:
            try:
                await knowledge_svc_handle.update_fact(criteria=fact_data['criteria'],
                                                       updates=fact_data['updates'])
                temp = await self._api_manager.copy_object(fact_data['criteria'])
                for k in fact_data['updates']:
                    temp[k] = fact_data['updates'][k]
                store = await knowledge_svc_handle.get_facts(criteria=temp)
                resp = await self._api_manager.verify_fact_integrity(store)
                return web.json_response(dict(updated=resp))
            except Exception as e:
                error_msg = f'Encountered issue updating fact {fact_data} - {e}'
                self.log.warning(error_msg)
                raise JsonHttpBadRequest(error_msg)
        raise JsonHttpBadRequest("Need a 'criteria' to match on and 'updates' to apply.")

    @aiohttp_apispec.docs(tags=['relationships'])
    @aiohttp_apispec.request_schema(RelationshipUpdateSchema(partial=True))
    @aiohttp_apispec.response_schema(RelationshipSchema)
    async def update_relationships(self, request: web.Request):
        knowledge_svc_handle = self._api_manager.knowledge_svc
        relationship_data = await self._api_manager.extract_data(request)
        if 'criteria' in relationship_data and 'updates' in relationship_data:
            try:
                await knowledge_svc_handle.update_relationship(criteria=relationship_data['criteria'],
                                                               updates=relationship_data['updates'])
                temp = await self._api_manager.copy_object(relationship_data['criteria'])
                for k in relationship_data['updates']:
                    if isinstance(relationship_data['updates'][k], dict):
                        handle = dict()
                        if k in relationship_data['criteria'] and \
                                isinstance(relationship_data['criteria'][k], dict):
                            handle = relationship_data['criteria'][k]
                        for j in relationship_data['updates'][k]:
                            handle[j] = relationship_data['updates'][k][j]
                        temp[k] = handle
                    else:
                        temp[k] = relationship_data['updates'][k]
                store = await knowledge_svc_handle.get_relationships(criteria=temp)
                resp = await self._api_manager.verify_relationship_integrity(store)
                return web.json_response(dict(updated=resp))
            except Exception as e:
                error_msg = f'Encountered issue updating relationship {relationship_data} - {e}'
                self.log.warning(error_msg)
                raise JsonHttpBadRequest(error_msg)
        raise JsonHttpBadRequest("Need a 'criteria' to match on and 'updates' to apply.")<|MERGE_RESOLUTION|>--- conflicted
+++ resolved
@@ -72,40 +72,22 @@
     async def add_facts(self, request: web.Request):
         knowledge_svc_handle = self._api_manager.knowledge_svc
         fact_data = await self._api_manager.extract_data(request)
-<<<<<<< HEAD
-        if fact_data:
-            try:
-                new_fact = Fact.load(fact_data)
-                if 'source' not in fact_data:
-                    new_fact.source = WILDCARD_STRING
-                new_fact.origin_type = OriginType.USER
-                await knowledge_svc_handle.add_fact(new_fact)
-                store = await knowledge_svc_handle.get_facts(criteria=dict(trait=fact_data['trait'],
-                                                                           value=fact_data['value'],
-                                                                           source=WILDCARD_STRING,
-                                                                           origin_type=OriginType.USER))
-                resp = await self._api_manager.verify_fact_integrity(store)
-                return web.json_response(dict(added=resp))
-            except Exception as e:
-                self.log.warning(f'Encountered issue saving fact {fact_data} - {e}')
-=======
         try:
             new_fact = Fact.load(fact_data)
             if 'source' not in fact_data:
                 new_fact.source = WILDCARD_STRING
-            new_fact.source_type = OriginType.USER.name
+            new_fact.origin_type = OriginType.USER
             await knowledge_svc_handle.add_fact(new_fact)
             store = await knowledge_svc_handle.get_facts(criteria=dict(trait=new_fact.trait,
                                                                        value=new_fact.value,
                                                                        source=WILDCARD_STRING,
-                                                                       source_type=OriginType.USER.name))
+                                                                       origin_type=OriginType.USER))
             resp = await self._api_manager.verify_fact_integrity(store)
             return web.json_response(dict(added=resp))
         except Exception as e:
             error_msg = f'Encountered issue saving fact {fact_data} - {e}'
             self.log.warning(error_msg)
             raise JsonHttpBadRequest(error_msg)
->>>>>>> 645ddcec
 
     @aiohttp_apispec.docs(tags=['relationships'])
     @aiohttp_apispec.request_schema(RelationshipSchema)
@@ -113,27 +95,6 @@
     async def add_relationships(self, request: web.Request):
         knowledge_svc_handle = self._api_manager.knowledge_svc
         relationship_data = await self._api_manager.extract_data(request)
-<<<<<<< HEAD
-        if relationship_data:
-            try:
-                origin_target = WILDCARD_STRING
-                new_relationship = Relationship.load(relationship_data)
-                if 'origin' in relationship_data:
-                    origin_target = relationship_data['origin']
-                else:
-                    new_relationship.origin = origin_target
-                shorthand = new_relationship.shorthand
-                new_relationship.source.relationships = [shorthand]
-                new_relationship.source.source = origin_target
-                new_relationship.source.origin_type = OriginType.USER
-                if 'target' in relationship_data:
-                    new_relationship.target.source = origin_target
-                    new_relationship.target.origin_type = OriginType.USER
-                    new_relationship.target.relationships = [shorthand]
-                    await knowledge_svc_handle.add_fact(new_relationship.target)
-                await knowledge_svc_handle.add_fact(new_relationship.source)
-                await knowledge_svc_handle.add_relationship(new_relationship)
-=======
         try:
             origin_target = WILDCARD_STRING
             new_relationship = Relationship.load(relationship_data)
@@ -144,15 +105,14 @@
             shorthand = new_relationship.shorthand
             new_relationship.source.relationships = [shorthand]
             new_relationship.source.source = origin_target
-            new_relationship.source.source_type = OriginType.USER.name
+            new_relationship.source.origin_type = OriginType.USER
             if 'target' in relationship_data:
                 new_relationship.target.source = origin_target
-                new_relationship.target.source_type = OriginType.USER.name
+                new_relationship.target.origin_type = OriginType.USER
                 new_relationship.target.relationships = [shorthand]
                 await knowledge_svc_handle.add_fact(new_relationship.target)
             await knowledge_svc_handle.add_fact(new_relationship.source)
             await knowledge_svc_handle.add_relationship(new_relationship)
->>>>>>> 645ddcec
 
             store = await knowledge_svc_handle.get_relationships(
                 criteria=dict(source=new_relationship.source,
